--- conflicted
+++ resolved
@@ -2,31 +2,22 @@
 Changelog for package xacro
 ^^^^^^^^^^^^^^^^^^^^^^^^^^^
 
-<<<<<<< HEAD
-2.0.6 (2021-05-30)
-------------------
-=======
-1.14.9 (2021-09-03)
--------------------
+2.0.7 (2021-09-04)
+------------------
 * Allow more builtin symbols: sorted, set
 * Don't import hidden symbols from math package
 * Fix eval security vulnerability
   - safe_eval()
   - unit tests validating the protection mechanism
 * Generalize yaml !degrees constructors: Enable expressions as well
-* Contributors: Robert Haschke
-
-1.14.8 (2021-07-19)
--------------------
 * Improve macro arg parsing (`#278 <https://github.com/ros/xacro/issues/278>`_) to support:
   - $(substitution args)
   - ${python expressions}
   - single or double quoting of spaces
 * Contributors: Robert Haschke
 
-1.14.7 (2021-05-30)
--------------------
->>>>>>> 8cda80c7
+2.0.6 (2021-05-30)
+------------------
 * [feature] Expose YamlDictWrapper as dotify() to allow dotted access to any dict (`#274 <https://github.com/ros/xacro/issues/274>`_)
 * [fix]     Scoped macro evaluation (`#272 <https://github.com/ros/xacro/issues/272>`_)
 * Contributors: Robert Haschke
