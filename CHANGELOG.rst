--- conflicted
+++ resolved
@@ -2,27 +2,7 @@
 Changelog for package xacro
 ^^^^^^^^^^^^^^^^^^^^^^^^^^^
 
-<<<<<<< HEAD
-1.14.2 (2020-05-21)
--------------------
-* [maintanence] Remove deprecated xacro.py (`#239 <https://github.com/ros/xacro/issues/239>`_)
-* Contributors: Shane Loretz
-
-1.14.1 (2020-03-29)
--------------------
-* [feature]     allow optional xacro includes (`#234 <https://github.com/ros/xacro/issues/234>`_)
-* [maintanence] Use setuptools instead of distutils (`#233 <https://github.com/ros/xacro/issues/233>`_)
-* [maintanence] fix Travis: export correct ROS_PYTHON_VERSION
-* Contributors: Alejandro Hernández Cordero, Robert Haschke
-
-1.14.0 (2019-12-08)
--------------------
-* [maintanence] Remove deprecations
-  - Require all xacro commands to be prefixed with 'xacro:'
-  - Remove options --legacy, --inorder, --check-order, --includes
-* Contributors: Robert Haschke
-=======
-1.13.6 (2020-07-05)
+Forthcoming
 -------------------
 * [feature] Improve warnings
   - Unify meaning of verbosity > 0 (to print file location)
@@ -31,7 +11,25 @@
 * [feature] Allow dotted access to yaml-loaded dicts: d.key1.key2.key3 (`#245 <https://github.com/ros/xacro/issues/245>`_)
 * [maint]   Travis: Update distro to Bionic
 * Contributors: Robert Haschke, G.A. vd. Hoorn
->>>>>>> 2beb6931
+
+1.14.2 (2020-05-21)
+-------------------
+* [maintanence] Remove deprecated xacro.py (`#239 <https://github.com/ros/xacro/issues/239>`_)
+* Contributors: Shane Loretz
+
+1.14.1 (2020-03-29)
+-------------------
+* [feature]     allow optional xacro includes (`#234 <https://github.com/ros/xacro/issues/234>`_)
+* [maintanence] Use setuptools instead of distutils (`#233 <https://github.com/ros/xacro/issues/233>`_)
+* [maintanence] fix Travis: export correct ROS_PYTHON_VERSION
+* Contributors: Alejandro Hernández Cordero, Robert Haschke
+
+1.14.0 (2019-12-08)
+-------------------
+* [maintanence] Remove deprecations
+  - Require all xacro commands to be prefixed with 'xacro:'
+  - Remove options --legacy, --inorder, --check-order, --includes
+* Contributors: Robert Haschke
 
 1.13.5 (2019-12-08)
 -------------------
