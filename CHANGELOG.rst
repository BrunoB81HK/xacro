^^^^^^^^^^^^^^^^^^^^^^^^^^^
Changelog for package xacro
^^^^^^^^^^^^^^^^^^^^^^^^^^^

<<<<<<< HEAD
2.0.2 (2020-03-29)
------------------
* Merge improvements of melodic and noetic branches into dashing-devel: see 1.14.1, 1.13.5 for details
* Contributors: Robert Haschke

2.0.1 (2019-10-06)
------------------
* Revert requiring that all xacro commands are prefixed with 'xacro:' namespace
  Although this is deprecated since `#79 <https://github.com/ros/xacro/issues/79>`_,
  the corresponding deprecation warning wasn't actually issued.
  Thus, we will accept non-prefixed xacro tags until F-turtle.
* Install to both, bin/xacro and lib/xacro/xacro
* Contributors: Robert Haschke

2.0.0 (2019-09-28)
------------------
* PEP8 cleanup
  - code simplifications
  - avoid empty except
  - sort imports
  - format line breaks
* Code cleanup
  - Removed deprecated options --legacy, --inorder, --check-order, --includes
  - Require all xacro commands to be prefixed with 'xacro:'
  - Added missing copyright notices
  - Removed python2 stuff
* Adapt Travis config to use colcon
* Provide ROS2-based replacement for substition args
* Modified package structure as per ROS2 rules
  - Using ament_cmake
  - Moved source contents from "src/xacro" to "xacro"
  - Modified package.xml and setup.py according to ROS2 requirements
  - Configured completion hook
  - Removed catkin artifacts from cmake extension
* Contributors: vandanamandlik, Jacob Perron, Robert Haschke
=======
1.14.4 (2020-08-09)
-------------------
* [fix] Rework YamlDictWrapper to restore dict properties (`#250 <https://github.com/ros/xacro/issues/250>`_)
* [fix] Ignore underscores when parsing literal numeric values (`#247 <https://github.com/ros/xacro/issues/247>`_)
* Contributors: Robert Haschke

1.14.3 (2020-07-05)
-------------------
* [feature] Improve warnings
  - Unify meaning of verbosity > 0 (to print file location)
  - Provide file location on warning in check_attrs()
  - Issue warning on child elements of <xacro:include> tag
* [feature] Allow dotted access to yaml-loaded dicts: d.key1.key2.key3 (`#245 <https://github.com/ros/xacro/issues/245>`_)
* [maint]   Travis: Update distro to Bionic
* Contributors: Robert Haschke, G.A. vd. Hoorn

1.14.2 (2020-05-21)
-------------------
* [maintanence] Remove deprecated xacro.py (`#239 <https://github.com/ros/xacro/issues/239>`_)
* Contributors: Shane Loretz
>>>>>>> 19ba3dc3

1.14.1 (2020-03-29)
-------------------
* [feature]     allow optional xacro includes (`#234 <https://github.com/ros/xacro/issues/234>`_)
* Contributors: Robert Haschke

1.13.5 (2019-12-08)
-------------------
* [feature] Expose abs_filename() (`#220 <https://github.com/ros/xacro/issues/220>`_)
* [feature] Catch missing closing brace in $() and ${} expressions
* [maintanence]
  - Replace deprecated yaml.load() -> yaml.safe_load()
  - Save macro names internally w/o 'xacro:' prefix
  - Correctly issue deprecation warning for non-prefixed xacro tags
* Contributors: Robert Haschke

1.13.4 (2019-09-26)
-------------------
* [feature] remove xmlns:xacro from processed file (`#207 <https://github.com/ros/xacro/issues/207>`_)
  - Remove all notions of xmlns:xacro from the resulting document.
  - If the root node defines a xacro:targetNamespace attribute, this will become the global xmlns namespace of the resulting document.
* [feature] Add len() to allowed python functions (`#208 <https://github.com/ros/xacro/issues/208>`_)
* [maintanence]
  - --in-order warning: reduce severity level to message
  - fix and cleanup test of cmake extensions
  - adapt run_xacro() to run xacro from PATH
  - simplify import of substition_args
  - remove 'requires' field from setup.py
  - fix Travis config: use new repository key, use xenial/kinetic distro
  - basic README.md
  - fix catkin_lint issue
  - remove duplicate catkin_python_setup() (`#206 <https://github.com/ros/xacro/issues/206>`_)
* Contributors: Robert Haschke, James Xu, Martin Pecka

1.13.3 (2018-10-14)
-------------------
* use INORDER as default in cmake functions
* remove weird 'None's in error messages
* Contributors: Robert Haschke

1.13.2 (2018-05-14)
-------------------
* deprecate --includes option (which is tied to deprecated --legacy processing)
* moved all option handling to cli.py, including deprecation warnings for options
* Contributors: Robert Haschke

1.13.1 (2018-05-03)
-------------------
* fix parsing of quoted strings in default args for xacro params (`#187 <https://github.com/ros/xacro/issues/187>`_)
* Contributors: Robert Haschke

1.13.0 (2018-03-31)
-------------------
* make --inorder processing the default
* Contributors: Robert Haschke

1.12.1 (2018-03-28)
-------------------
* `#183 <https://github.com/ros/xacro/issues/183>`_: unicode support for python2 and python3
* `#178 <https://github.com/ros/xacro/issues/178>`_: extend list of allowed python builtins: min, max, round
* `#182 <https://github.com/ros/xacro/issues/182>`_: suppress xacro warnings when determining dependencies
* `#151 <https://github.com/ros/xacro/issues/151>`_: fixes for `#149 <https://github.com/ros/xacro/issues/149>`_ and `#148 <https://github.com/ros/xacro/issues/148>`_
* `#157 <https://github.com/ros/xacro/issues/157>`_: fix `#156 <https://github.com/ros/xacro/issues/156>`_ access to undefined target_table
* `#150 <https://github.com/ros/xacro/issues/150>`_: allow True/False literals in python expressions
* `#159 <https://github.com/ros/xacro/issues/159>`_: load ROS-related packages on demand, thus becoming more independent from ROS
* `#173 <https://github.com/ros/xacro/issues/173>`_: allow default values for properties
* `#172 <https://github.com/ros/xacro/issues/172>`_: fix formatting of XacroException
* `#171 <https://github.com/ros/xacro/issues/171>`_: fix dependency handling (--deps option)
* `#163 <https://github.com/ros/xacro/issues/163>`_: full python 3 compatibility
* Contributors: Robert Haschke, Kartik Mohta, Morgan Quigley, Steven Peters

1.12.0 (2017-03-25)
-------------------

1.11.2 (2017-02-27)
-------------------
* Convert exception to string in a python2/3 compatible way.
* Use python2/3 independent check for file type.
* Contributors: Hans Gaiser, Maarten de Vries

1.11.1 (2016-06-22)
-------------------
* workaround for xml.dom.minidom issue
* ensure non-empty error string
* Contributors: Robert Haschke

1.11.0 (2016-03-25)
-------------------
* added short option -i as alternative to --inorder
* refactored main to fix #122, #107
* added xacro indicator to error message to fix #123
* moved banner generation to process_file()
* removed special (but obsolete) output handling for just_includes mode
* moved core processing pipeline into function process_file()
* improved documentation: more comments, input_file -> input_file_name
* fix #120: handle non-space whitespace characters in params string
* extended tests to handle non-space whitespace characters in params string
* always store macros with xacro: prefix in front: #118
* fix #115: enforce xacro namespace usage with --xacro-ns option
* apply correct checking for include tags, and extend testcase
* allow (one-level) nested expression/extension evaluation
* Contributors: Robert Haschke, Morgan Quigley

1.10.6 (2015-09-01)
-------------------
* use correct catkin environment for cmake dependency checking
* fixed dependency definition for cmake usage
* Contributors: Robert Haschke

1.10.5 (2015-08-12)
-------------------
* fix #108: evaluate property blocks recursively too
* improved macro parameter parsing
* use a regular expression to parse a param spec with forwarding and default
* allow for spaces in default string (within single quotes)
* forwarding macro arguments from outer scope
* switched to `^|` syntax
* use more compact `$|` syntax
* moved parsing of argument defaults to grab_macro()
* explicit forwarding of properties to macro scope
* replace silent/implicit forwarding of properties from outer scope to
  macro scope by an explicit "call" to a `forward(<name>[,<default>])` function.
* implicit forwarding of outer-scope properties to macro args (#100)
* property evaluation fixes
* suppress double evaluation of properties
* adapted unittest to cover the fixed issue
* fixed evaluation order for properties exported to parent or global scope
* Merge pull request #103 from ubi-agni/overwrite-check
  issue warning when attempting to overwrite existing global property
* fixed unittest: avoid overwrite warning
* warn when overwriting any globally defined variable
* Merge pull request #102 from ubi-agni/completion
  bash completion
* Merge pull request #99 from ubi-agni/jade-devel
  reworked macro resolution
* moved test_macro_name_with_colon() to class TestXacro
  should be tested both, in oldorder and inorder mode
* bash completion
* improved error message for failed $(find)
* reworked macro resolution
  python-eval-based macro resolution (introduced to enable namespaces)
  heavily restricted the set of possible macro names (only valid python
  identifiers were allowed)
  Particularly, xacro: prefixed macro names were forbidden.
* initial attempt to fix #97
* add failing test case with colon in the macro name
* Contributors: Robert Haschke

1.10.4 (2015-06-18)
-------------------
* removed test_DEPRECATED_should_replace_before_macroexpand()
  duplicates test_should_replace_before_macroexpand()
* fixed evaluation order of macro arguments and body
  Macro arguments need to be evaluated and assigned to properties before
  body is evaluated. Otherwise, the evaluated value will be converted to
  str, i.e. loosing original type.
* Contributors: Robert Haschke

1.10.3 (2015-06-16)
-------------------
* deprecate --oldorder processing
* added --check-order option to do a simple check for --inorder compatibility
  - Most probable incompatibility is redefining a property after its usage.
  - tested and reported with file location of (first) redefinition after usage.
* moved command line processing to cli.py
* explain verbosity levels in usage string
* colorize errors during cli parsing
* log definition and usage of properties
* replaced debug option by verbosity options -q, -v
* fixed evaluation time of default macro params
* introduced Macro object to increase code readability
* parse a macro's parameter list once at declaration time (instead of every instantiation)
* extended test_multiple_blocks() to check for both normal and reversed order
* added unittest to increase code coverage
* do not issue deprecation warning for <include> tags that are non-xacro
* added option --oldorder
* allow to store properties to parent or global scope
* added <xacro:attribute>
* cleaned up error message about missing files
* moved xml-specific functions to xmlutils.py
  new generic functions opt_attrs(), reqd_attrs(), and check_attrs()
  to fetch optional and required attributes and warn about unknown ones
  in a uniform fashion
* unittest to allow empty <arg> defaults
* Merge pull request #94 from ubi-agni/minor-fixes
* minor fixes
* remove duplicates in --deps output
* fixed dependency checking for --inorder mode (which requires full processing)
* fixed doc of xacro' cmake macros
* renamed "xacro:rename" to "xacro:element"
* allow namespacing for xacro:include's
* allow renaming of element names using xacro:rename
* unittest cleanup
* check property and macro names to be valid python identifiers
* allow namespacing of xacro:include's
* properties and macros in an included file will go into their own,
  separate namespace, if the XML attribute `ns` is provided.
  Access is by standard python syntax: namespace.name
* allow renaming of element names
  <xacro:rename xacro:name="<new element name>"/>
* moved unittests requiring --inorder processing to class TestXacroInorder
* added unittest test_dynamic_macro_undefined()
* improved error message when variable include filename is used
  without --inorder
* stripped down unittest test_inorder_processing()
* improved processing
* adapted pr2 gold standard removing most comments again
  this partially reverts 59605fb1521583dc63efdea13f4c45128499bd20
* remove all XML comments directly before xacro elements
  (These are considered xacro-related only and should be removed in the final doc.)
  Leaving an empty line between xacro-unrelated and xacro-related comments
  allows to include the former.
* unittest: test_ignore_xacro_comments()
* improved processing
  - recursive (instead of iterative) eval_all()
  - reusable process_include()
  - replace_node() function to replace xacro tag by some other content
  - avoid reprocessing of nodes
  - avoid deep copy where possible (speedup)
* fix evaluation (#83)
* yaml support
* check for consistency of xml namespaces on xacro:include
* replaced strip()=='' by more efficient isspace()
* allow transitive definition of substition args
* fixed evaluation of literals in property definitions
  - literals with preceding whitespace will be silently stripped (#83)
  - more complex evaluation test (perturbing spaces added)
* fixed xacro namespaces in pr2 files to get rid of new inconsistency warning
* warning message on inconsistent namespace redefinition for includes
* yaml support
  ${load_yaml('file.yaml')} to load dict from yaml file
* Merge pull request #85 from ubi-agni/error-reporting
  improved error reporting
* nicer formatting of multiple "when evaluating expression" lines
* improved formatting of error messages
  use XacroException to wrap and augment other exceptions
  to achieve a clearer error formatting
* better error message for missing substitution args
* use colorized warnings where possible
* included macro stack in error-reporting
* maintain filestack to facilitate error reporting at any time
* Merge pull request #82 from ubi-agni/unittests
  improved unittesting
* allow to capture (and check) stderr in unit tests
* improved unittests to test both, classic and in-order processing
* Merge pull request #81 from ubi-agni/jade-devel
  Thank you for your time and contributions. Improving cosmetics is important.
* PEP8 cleanup
* cmake: only copy files to devel space if new
* Merge pull request #80 from ubi-agni/jade-devel
* improved error-handling opening the output file
  - running multiple xacro process in parallel, all writing into a new dir
  could cause a race condition when creating the dir
  - improved error message on output creation failure
* removed rospy dependency
  - Importing rospy caused build order issues with ros_comm in workspace
* Filtering out REMAP command-line arguments is done manually now.
* update authors/maintainers and copyright statements
* deprecate non-namespaced xacro tags
* added missing print_location_msg() for file that actually failed parsing
* improved deprecation warnings
* New cli option `--xacro-ns` allows to enforce the new policy
  requiring the xacro namespace prefix (and suppressing deprecation warnings).
  However, non-prefixed tags will not be modified by xacro anymore
  (as requested by #41, #59, #60).
  Partially reverted cb73cfd8c678adfda2172accef398189ea2338a1, handling
  <arg> tags in the same fashion as other tags, i.e. issue a warning if
  used without prefix and ignoring it with cli argument `--xacro-ns`.
* fixed pr2 xacro files to use 'xacro:' prefixed tags only
* fixed unittests in test_xacro.py to use 'xacro:' prefixed tags only
* deprecation message for missing xacro namespace prefix in xml tags
* moved colored warning messages into color.py (for reuseability)
* added missing print_location_msg() for file that actually failed parsing
* improved xacro's cmake macros
* prepend ${PACKAGE_NAME} to all generated cmake targets
  Otherwise multiple packages employing xacro's cmake macros will use the
  same conflicting target name.
  This is only an issue with catkin_make, which defines a single global
  cmake namespace. The new catkin tools (or catkin_make_isolated) build
  each package separately.
* basic unittest for xacro's cmake macros
* improved xacro's cmake macros
  - xacro_add_xacro_file() automatically determines output file from input (removing .xacro suffix).
  If that fails, a fatal error is raised.
  - added xacro_install() to allow installation into both, devel and install space.
  - replaced conveniency function xacro_add_files()
* Contributors: Robert Haschke

1.10.2 (2015-05-23)
-------------------

* added --debug option to explicitly enable stack traces
  By default, only show error message to the user.
  Stack traces are only interesting for xacro developers.
* recursive include processing
  - more informed error messages (which file was included from where)
  - allows relative path names for include filename specs
  they are interpreted relative to the current file
* new substitution command $(cwd) to extract current working directory
* added unittest cases
  - creation of required subdirs for output
  - recursive xacro:include
  - extended test_include_glob() to check for all glob patterns
* added run_xacro() function to simplify unittests running xacro script
* moved xacro.py back to original location
* nicely colored deprecation warning
* create required dirs before opening output file
* added convenience cmake-macro xacro_add_target()
  to auto-generate xacro-processed files
* added cmake status message before launching xacro
  (xacro might run for quite a while)
* fetch xacro --deps errors at report them as a warning
* simplified deprecation message
* added missing return statement
* removed obsolete math import
  left over from deaaae2c69edd7d5e185eeb098c1521d8711608b
* install xacro.py again (for backwards compatibility)
  usage of xacro.py issues a deprecation warning
* simplified scripts/xacro - removed xacro.py
  - made run script "scripts/xacro" and install process follow standards
  - removed xacro.py
  - added dependencies to setup.py
  Having the binaries xacro and xacro.py installed side by side causes
  problems, because xacro.py is wrongly taken as the module.
  This was avoided by the rather complex filtering of the sys.path.
  Switched to ROS standard now, using a binary script called "xacro".
* changed tests to use the whole xacro processing pipeline
  utilizing the modularization of main() from previous commit
  This simplifies several existing tests, especially these using files on disk.
* split main() into process_cli_arg(), parse(), process_doc()
* extended cmake macro xacro_add_xacro_file()
  - handle INORDER option
  - handle REMAP arguments
  - create absolute input file names automatically
  usage: xacro_add_xacro_file(input output INORDER REMAP ...)
* stripped new unit tests to essential xml snippets
* merged pull request `#68 <https://github.com/ros/xacro/issues/68>`_: eval properties assigned from <arg> tags as literals
  In the following example:
  <xacro:arg name="val" default="0.5"/>
  <xacro:property name="val" value="$(arg val)"/>
  ${val} was not evaluated as a number, but as string only.
  Thus numerical expressions failed with an exception.
* factored out get_boolean_value()
* <xacro:arg> needs to be fully specified
* (handling <arg> tags (without xacro ns-prefix) disabled native <arg> tags)
  add test for eating launch parameter arguments
  remove check for "arg" parameter.
  move new test function to bottom of source
* added unit tests for evaluation of list, tuple, and dict literals
* fixed some code style issues
* fixed string-isinstance checks (for python 3 compatibility)
* do not evaluate list, dict, tuple expressions as literals (without ${} syntax)
* added dict to list of known global symbols
* focused global_symbols definition in the beginning of the file
  added some basic python symbols: list, str, float, int and map
  allowing some basic computation
* tuning performance: instantiate QuickLexer's regexps only once
* Contributors: Robert Haschke, Martin Pecka, Mike O'Driscoll, Morgan Quigley

1.10.1 (2015-04-01)
-------------------
* improved error handling and more descriptive error messages
* correctly raise a XacroException on invalid, i.e. non-boolean, <xacro:if> expressions.
  (removed left-over debugging code, added test case)
* raise an exception on undefined, but used macros
  Using the syntax <xacro:macroname/> should raise an exception if
  macroname is not defined. Added appropriate code and a test case.
* fixed bookkeeping in lazy evaluation
  switch Table.unevaluated from list to set to avoid multiple key entries
* fix formatting of changelog
* Contributors: Robert Haschke

1.10.0 (2015-03-13)
-------------------
* security measure: forbid access to __builtins__ in expressions
* literal evaluation should only consider literals, but no expressions use ast.literal_eval()
* removed eval() from xacro:if evaluation
* back to string comparison to handle (lowercase) true and false
* add test case for equality expressions in <xacro:if>
* add test case for math function usage
* python based evaluation of expressions
  - replaced handle_expr with python-internal eval() call
  - care has been taken to resolve variables recursively on demand (in Table.__getitem__)
  - allows for evaluation of standard math functions
  - other desired functions could be added in eval_self_contained
  - Values in Table symbols are not stored as strings but as typed values.
* If text is required, a conversion with str() is performed, to ensure
  proper evaluation of expressions. Otherwise 3*"1" would evaluate to "111".
* use __future__.division we can handle integer division evaluating to
  floating-point devision, as before
* allow variable names for filename attribute in <xacro:include>
* allow for ordered XML processing to avoid issues with multiply defined
  properties and macros in (typically 3rd party) include files
  - enable the new behaviour by passing --inorder cmdline option
  - to improve code readibility and reusability, introduced functions
* process_include(node), grab_macro(elt, macros), grab_property(elt, symbols)
  containing 1:1 corresponding handling from process_includes, grab_macros,
  and grab_properties
  - added corresponding test case test_inorder_processing()
* dynamic macro names using <xacro:call macro=""/>
* fixup unittests and handling of non-element nodes in <include>, <if>, <macro>
* updated pr2 gold standard to include all comments
* allow to ignore comments in nodes_match()
* New handling of non-element nodes invalidates pr2 gold standard (adding
  a lot more comments). To allow validation, allow to ignore all
  comments in comparison (as before).
* fixed handling of non-element nodes in <include>, <if>, <macro>
* fixed writexml: text nodes were not printed when other siblings exist
  - print all text, but skip whitespace-only text nodes
* improved xml matching
  - so far only element nodes (with its attributes) were considered
  - now also consider TEXT, CDATA, and COMMENT nodes
  - added function text_matches (normalizing consecutive whitespace to a single space)
  - added some new unit tests
  - test_consider_non_elements:
  non-element nodes are not yet considered in <if> and <macro>
* travis-ci: use catkin_make
* travis-ci: fixup running of tests
* fix pathnames used in test case
* Include CATKIN_ENV params at build time.
* use output filename flag instead of shell redirection
* create output file after parsing is complete, not before
* Contributors: Robert Haschke, Mike O'Driscoll, Morgan Quigley, William Woodall

1.9.3 (2015-01-14)
------------------
* merge test cases
* add a snapshot of the pr2 model to the test directory. add a test case which verifies that the pr2 model is parsed equal to a 'golden' parse of it.
* add more tests
* add default arg tests
* Allow default values for substitution args
* Fix up comments
* Allow xacro macros to have default parameters
* Contributors: Paul Bovbel, Morgan Quigley

1.9.2 (2014-07-11)
------------------
* add a few more tests to exercise the symbol table a bit more
* allow for recursive evaluation of properties in expressions
* add useful debugging information when parameters are not set
* stop test from failing the second time it is run
* unified if/unless handling, correctly handle floating point expressions
* floating point expressions not equal zero are now evaluated as True
* changed quotes to omit cmake warning
* Contributors: Robert Haschke, Mike Ferguson

1.9.1 (2014-06-21)
------------------
* fixup tests so they run
* export architecture_independent flag in package.xml
* installed relocatable fix
* Contributors: Michael Ferguson, Mike Purvis, Scott K Logan

1.9.0 (2014-03-28)
------------------
* Remove the roslint_python glob, use the default one.
* Add roslint target to xacro; two whitespace fixes so that it passes.
* fix evaluation of integers in if statements
  also added a unit test, fixes `#15 <https://github.com/ros/xacro/issues/15>`_
* fix setting of _xacro_py CMake var, fixes `#16 <https://github.com/ros/xacro/issues/16>`_
* Add support for globbing multiple files in a single <xacro:include>
* code cleanup and python3 support
* check for CATKIN_ENABLE_TESTING

1.8.4 (2013-08-06)
------------------
* Merge pull request `#9 <https://github.com/ros/xacro/issues/9>`_ from davetcoleman/hydro-devel
  Xacro should not use plain 'include' tags but only namespaced ones.
* Fix for the fact that minidom creates text nodes which count as child nodes
* Removed <uri> checking and made it more general for any child element of an <include> tag
* Removed Groovy reference, only being applied to Hydro
* Created check for Gazebo's <uri> tabs only only shows deprecated warnings if not present.
* Small spelling fix
* Xacro should not use plain 'include' tags but only namespaced ones.
* Merge pull request `#8 <https://github.com/ros/xacro/issues/8>`_ from piyushk/hydro-devel-conditional
  xacro conditional blocks
* using refined arguments instead of sys.argv for xml file location
* adding conditional blocks to xacro

1.8.3 (2013-04-22)
------------------
* bumped version to 1.8.3 for hydro release
* backwards compatilibity with rosbuild
* adding unit test for substitution args
* Adding supoprt for substitution_args 'arg' fields
* Remove bin copy of xacro.py
* 1.7.3
* Install xacro.py as a program so it can be run
* 1.7.2
* fixed build issues introduced in catkinization
* 1.7.1
* PEP8, cleanup, and remove roslib
* Update copyright, self import guard, and catkinize
* Catkinize.
* Cleanup in preparation of catkinization.
* Added tag unstable for changeset 169c4bf30367
* Added tag xacro-1.6.1 for changeset fc45af7fdada
* 1.6.1 marker
* xacro: fuerte compat with sub args import
* Added tag unstable for changeset 2d3c8dbfa3c9
* Added tag xacro-1.6.0 for changeset e4a4455189bf
* 1.6.0
* converted to unary stack from common stack
* xacro: fixed inserting property blocks (ros-pkg `#4561 <https://github.com/ros/xacro/issues/4561>`_)
* xacro now uses XacroExceptions. String exceptions are not allowed in Python anymore. `#4209 <https://github.com/ros/xacro/issues/4209>`_
* Added Ubuntu platform tags to manifest
* Xacro now places comments below <?xml> tag (`#3859 <https://github.com/ros/xacro/issues/3859>`_)
* Xacro prints out cleaner xml.
  Elements are now often separated by a newline.
* xacro dependency on roslaunch removed `#3451 <https://github.com/ros/xacro/issues/3451>`_
* Xacro now adds a message mentioning that the file was autogenerated (`#2775 <https://github.com/ros/xacro/issues/2775>`_)
* Remove use of deprecated rosbuild macros
* Integers stay integers in xacro, fixing `#3287 <https://github.com/ros/xacro/issues/3287>`_
* Tests for r25868
* Added a flag for only evaluating include tags in xacro
* Allowing multiple blocks and multiple insert_blocks, fixing `#3322 <https://github.com/ros/xacro/issues/3322>`_ and `#3323 <https://github.com/ros/xacro/issues/3323>`_
* doc review completed for xacro
* adding mainpage for xacro doc review
* Added xacro.cmake file that exports new xacro_add_xacro_file() macro, `#3020 <https://github.com/ros/xacro/issues/3020>`_
* Namespaced "include" tag in xacro
* Marked xacro as api reviewed
* Xacro now correctly declares the namespaces of the included documents in the final
* Made xacro accept xml namespaces
* Xacro now errors hard when a property is used without being declared
* Xacro no longer allows you to create properties with "${}" in the name
* Added the ability to escape "${" in xacro
* Made the tests in xacro run again.
* Created xacro/src
* migration part 1<|MERGE_RESOLUTION|>--- conflicted
+++ resolved
@@ -2,7 +2,6 @@
 Changelog for package xacro
 ^^^^^^^^^^^^^^^^^^^^^^^^^^^
 
-<<<<<<< HEAD
 2.0.2 (2020-03-29)
 ------------------
 * Merge improvements of melodic and noetic branches into dashing-devel: see 1.14.1, 1.13.5 for details
@@ -38,7 +37,7 @@
   - Configured completion hook
   - Removed catkin artifacts from cmake extension
 * Contributors: vandanamandlik, Jacob Perron, Robert Haschke
-=======
+
 1.14.4 (2020-08-09)
 -------------------
 * [fix] Rework YamlDictWrapper to restore dict properties (`#250 <https://github.com/ros/xacro/issues/250>`_)
@@ -59,7 +58,6 @@
 -------------------
 * [maintanence] Remove deprecated xacro.py (`#239 <https://github.com/ros/xacro/issues/239>`_)
 * Contributors: Shane Loretz
->>>>>>> 19ba3dc3
 
 1.14.1 (2020-03-29)
 -------------------
