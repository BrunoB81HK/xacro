<<<<<<< HEAD
## xacro_add_xacro_file(<input> [<output>] [LEGACY] [REMAP <arg> <arg> ...]
=======
add_custom_target(${PROJECT_NAME}_xacro_generated_to_devel_space_ ALL)


## xacro_add_xacro_file(<input> [<output>] [REMAP <arg> <arg> ...]
>>>>>>> 9e125434
##                      [OUTPUT <variable>] DEPENDS <arg> <arg>)
##
## Creates a command to run xacro on <input> like so:
## xacro -o <output> <input> [<remap args>]
##
## If <output> was not specified, it is determined from <input> removing the suffix .xacro
## The absolute output file name is returned in variable <output>, which defaults to
## XACRO_OUTPUT_FILE.
##
## In order to actually build and install, you need to provide a custom target:
## foreach(xacro_file ${MY_XACRO_FILES})
##   xacro_add_xacro_file(${xacro_file} REMAP bar:=foo foo:=bar)
##   list(APPEND xacro_outputs ${XACRO_OUTPUT_FILE})
## endforeach()
## xacro_install(xacro_target ${xacro_outputs} DESTINATION xml)
##
## Alternatively to xacro_install, you can call
## install(xacro_target ${xacro_outputs} DESTINATION share/${PROJECT_NAME}/xml)
##
## For conveniency, you might want to use xacro_add_files(), which does the same:
## xacro_add_files(${MY_XACRO_FILES} REMAP bar:=foo foo:=bar
##                 TARGET xacro_target INSTALL DESTINATION xml)
function(xacro_add_xacro_file input)
  # parse arguments
  set(options)
  set(oneValueArgs OUTPUT)
  set(multiValueArgs REMAP DEPENDS)
  cmake_parse_arguments(_XACRO "${options}" "${oneValueArgs}" "${multiValueArgs}" ${ARGN})

  ## process arguments
  # retrieve output file name
  if(_XACRO_UNPARSED_ARGUMENTS)
    # output file explicitly specified
    list(GET _XACRO_UNPARSED_ARGUMENTS 0 output)
    list(REMOVE_AT _XACRO_UNPARSED_ARGUMENTS 0)
    # any remaining unparsed args?
    if(_XACRO_UNPARSED_ARGUMENTS)
      message(WARNING "unknown arguments: ${_XACRO_UNPARSED_ARGUMENTS}")
    endif(_XACRO_UNPARSED_ARGUMENTS)
  else()
    # implicitly determine output file from input
    if(${input} MATCHES "(.*)[.]xacro$")
      set(output ${CMAKE_MATCH_1})
    else()
      message(FATAL_ERROR "no <output> specified for: " ${input})
    endif()
  endif()
  # message(STATUS "output: ${output}")

  ## determine absolute output target location
  if(IS_ABSOLUTE ${output})
    set(abs_output ${output})
  else()
    set(abs_output ${CMAKE_CURRENT_BINARY_DIR}/${output})
  endif()
  # message(STATUS "abs_output: ${abs_output}")

  ## export abs_output to parent scope in variable ${_XACRO_OUTPUT}
  if(NOT _XACRO_OUTPUT)
    set(_XACRO_OUTPUT XACRO_OUTPUT_FILE)
  endif()
  set(${_XACRO_OUTPUT} ${abs_output} PARENT_SCOPE)

  ## Call out to xacro to determine dependencies
  message(STATUS "xacro: determining deps for: " ${input} " ...")
<<<<<<< HEAD
  execute_process(COMMAND xacro ${_XACRO_LEGACY} --deps ${input} ${_XACRO_REMAP}
=======
  execute_process(COMMAND ${CATKIN_ENV} xacro --deps ${input} ${_XACRO_REMAP}
>>>>>>> 9e125434
    WORKING_DIRECTORY ${CMAKE_CURRENT_SOURCE_DIR}
    RESULT_VARIABLE _xacro_result
    ERROR_VARIABLE _xacro_err
    OUTPUT_VARIABLE _xacro_deps_result
    OUTPUT_STRIP_TRAILING_WHITESPACE)
  if(_xacro_result)
    message(WARNING "failed to determine deps for: ${input}
${_xacro_err}")
  endif(_xacro_result)

  separate_arguments(_xacro_deps_result)

  ## command to actually call xacro
  add_custom_command(OUTPUT ${output}
<<<<<<< HEAD
    COMMAND xacro ${_XACRO_LEGACY} -o ${abs_output} ${input} ${_XACRO_REMAP}
=======
    COMMAND ${CATKIN_ENV} xacro -o ${abs_output} ${input} ${_XACRO_REMAP}
>>>>>>> 9e125434
    DEPENDS ${input} ${_xacro_deps_result} ${_XACRO_DEPENDS}
    WORKING_DIRECTORY ${CMAKE_CURRENT_SOURCE_DIR}
    COMMENT "xacro: generating ${output} from ${input}"
    )
endfunction(xacro_add_xacro_file)


## xacro_install(<target> <output> [<output> ...] DESTINATION <path>)
##
## installs xacro-generated files into share/<package>/<path>
function(xacro_install target)
  # parse arguments
  set(oneValueArgs DESTINATION)
  cmake_parse_arguments(_XACRO "${options}" "${oneValueArgs}" "${multiValueArgs}" ${ARGN})
  set(outputs ${_XACRO_UNPARSED_ARGUMENTS})

  ## normal install
  install(FILES ${outputs} DESTINATION share/${PROJECT_NAME}/${_XACRO_DESTINATION})
endfunction(xacro_install)


## xacro_add_files(<file> [<file> ...] [REMAP <arg> <arg> ...] [DEPENDS <arg> <arg>]
##                 [TARGET <target>] [INSTALL [DESTINATION <path>]])
##
## create make <target> to generate xacro files and optionally install to share/<package>/<path>
function(xacro_add_files)
  # parse arguments
  set(options INSTALL)
  set(oneValueArgs OUTPUT TARGET DESTINATION)
  set(multiValueArgs REMAP DEPENDS)
  cmake_parse_arguments(_XACRO "${options}" "${oneValueArgs}" "${multiValueArgs}" ${ARGN})

  ## process arguments
  # prepare REMAP args (prepending REMAP)
  if(_XACRO_REMAP)
    set(_XACRO_REMAP REMAP ${_XACRO_REMAP})
  endif()
  # prepare DEPENDS args (prepending DEPENDS)
  if(_XACRO_DEPENDS)
    set(_XACRO_DEPENDS DEPENDS ${_XACRO_DEPENDS})
  endif()

  # have INSTALL option, but no TARGET: fallback to default target
  if(_XACRO_INSTALL AND NOT _XACRO_TARGET)
    # message(STATUS "xacro: no TARGET specified, using default")
    set(_XACRO_TARGET _xacro_auto_generate)
  endif()

  foreach(input ${_XACRO_UNPARSED_ARGUMENTS})
    # call to main function
    xacro_add_xacro_file(${input} ${_XACRO_OUTPUT} ${_XACRO_REMAP} ${_XACRO_DEPENDS})
    list(APPEND outputs ${XACRO_OUTPUT_FILE})
  endforeach()

  if(outputs)
    # link to target
    add_custom_target(${PROJECT_NAME}_${_XACRO_TARGET} ALL DEPENDS ${outputs})

    # install?
    if(_XACRO_INSTALL)
      xacro_install(${_XACRO_TARGET} ${outputs} DESTINATION ${_XACRO_DESTINATION})
    endif(_XACRO_INSTALL)
  endif()
endfunction(xacro_add_files)<|MERGE_RESOLUTION|>--- conflicted
+++ resolved
@@ -1,11 +1,4 @@
-<<<<<<< HEAD
-## xacro_add_xacro_file(<input> [<output>] [LEGACY] [REMAP <arg> <arg> ...]
-=======
-add_custom_target(${PROJECT_NAME}_xacro_generated_to_devel_space_ ALL)
-
-
 ## xacro_add_xacro_file(<input> [<output>] [REMAP <arg> <arg> ...]
->>>>>>> 9e125434
 ##                      [OUTPUT <variable>] DEPENDS <arg> <arg>)
 ##
 ## Creates a command to run xacro on <input> like so:
@@ -71,11 +64,7 @@
 
   ## Call out to xacro to determine dependencies
   message(STATUS "xacro: determining deps for: " ${input} " ...")
-<<<<<<< HEAD
-  execute_process(COMMAND xacro ${_XACRO_LEGACY} --deps ${input} ${_XACRO_REMAP}
-=======
-  execute_process(COMMAND ${CATKIN_ENV} xacro --deps ${input} ${_XACRO_REMAP}
->>>>>>> 9e125434
+  execute_process(COMMAND xacro --deps ${input} ${_XACRO_REMAP}
     WORKING_DIRECTORY ${CMAKE_CURRENT_SOURCE_DIR}
     RESULT_VARIABLE _xacro_result
     ERROR_VARIABLE _xacro_err
@@ -90,11 +79,7 @@
 
   ## command to actually call xacro
   add_custom_command(OUTPUT ${output}
-<<<<<<< HEAD
-    COMMAND xacro ${_XACRO_LEGACY} -o ${abs_output} ${input} ${_XACRO_REMAP}
-=======
-    COMMAND ${CATKIN_ENV} xacro -o ${abs_output} ${input} ${_XACRO_REMAP}
->>>>>>> 9e125434
+    COMMAND xacro -o ${abs_output} ${input} ${_XACRO_REMAP}
     DEPENDS ${input} ${_xacro_deps_result} ${_XACRO_DEPENDS}
     WORKING_DIRECTORY ${CMAKE_CURRENT_SOURCE_DIR}
     COMMENT "xacro: generating ${output} from ${input}"
