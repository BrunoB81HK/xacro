--- conflicted
+++ resolved
@@ -1,8 +1,4 @@
 dist: bionic
-<<<<<<< HEAD
-sudo: required
-=======
->>>>>>> 19ba3dc3
 language: python
 python:
   - "3.5"
@@ -17,13 +13,9 @@
   - curl -s https://raw.githubusercontent.com/ros/rosdistro/master/ros.asc | sudo apt-key add -
   - sudo sh -c 'echo "deb http://packages.ros.org/ros2/ubuntu `lsb_release -cs` main" > /etc/apt/sources.list.d/ros2-latest.list'
   - sudo apt -qq update
-<<<<<<< HEAD
   - sudo apt -qq install python3-rosdep
   - sudo rosdep init
   - rosdep update
-=======
-  - sudo apt -qq install -y ros-melodic-catkin ros-melodic-roslaunch ros-melodic-rostest ros-melodic-roslint
->>>>>>> 19ba3dc3
 
 before_script:
   # stop the build if there are Python syntax errors or undefined names
@@ -33,15 +25,10 @@
   # useful variables for building
   - export COLCON_EVENT_HANDLING="--event-handlers desktop_notification- status-"
   # prepare workspace
-<<<<<<< HEAD
   - mkdir -p ros_ws/src && ln -s $TRAVIS_BUILD_DIR ros_ws/src && cd ros_ws
   - export ROS_DISTRO=dashing
   - rosdep install -y -q -n --from-paths src --ignore-src --rosdistro $ROS_DISTRO
   - source /opt/ros/$ROS_DISTRO/setup.bash
-=======
-  - source /opt/ros/melodic/setup.bash
-  - export ROS_PYTHON_VERSION=$(python -c "import sys; print(sys.version_info[0])")
->>>>>>> 19ba3dc3
 
 # command to run tests
 script:
