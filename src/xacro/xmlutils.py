# Copyright (c) 2015, Open Source Robotics Foundation, Inc.
# Copyright (c) 2013, Willow Garage, Inc.
# All rights reserved.
#
# Redistribution and use in source and binary forms, with or without
# modification, are permitted provided that the following conditions are met:
#
#     * Redistributions of source code must retain the above copyright
#       notice, this list of conditions and the following disclaimer.
#     * Redistributions in binary form must reproduce the above copyright
#       notice, this list of conditions and the following disclaimer in the
#       documentation and/or other materials provided with the distribution.
#     * Neither the name of the Open Source Robotics Foundation, Inc.
#       nor the names of its contributors may be used to endorse or promote
#       products derived from this software without specific prior
#       written permission.
#
# THIS SOFTWARE IS PROVIDED BY THE COPYRIGHT HOLDERS AND CONTRIBUTORS "AS IS"
# AND ANY EXPRESS OR IMPLIED WARRANTIES, INCLUDING, BUT NOT LIMITED TO, THE
# IMPLIED WARRANTIES OF MERCHANTABILITY AND FITNESS FOR A PARTICULAR PURPOSE
# ARE DISCLAIMED. IN NO EVENT SHALL THE COPYRIGHT OWNER OR CONTRIBUTORS BE
# LIABLE FOR ANY DIRECT, INDIRECT, INCIDENTAL, SPECIAL, EXEMPLARY, OR
# CONSEQUENTIAL DAMAGES (INCLUDING, BUT NOT LIMITED TO, PROCUREMENT OF
# SUBSTITUTE GOODS OR SERVICES; LOSS OF USE, DATA, OR PROFITS; OR BUSINESS
# INTERRUPTION) HOWEVER CAUSED AND ON ANY THEORY OF LIABILITY, WHETHER IN
# CONTRACT, STRICT LIABILITY, OR TORT (INCLUDING NEGLIGENCE OR OTHERWISE)
# ARISING IN ANY WAY OUT OF THE USE OF THIS SOFTWARE, EVEN IF ADVISED OF THE
# POSSIBILITY OF SUCH DAMAGE.

# Authors: Stuart Glaser, William Woodall, Robert Haschke
# Maintainer: Morgan Quigley <morgan@osrfoundation.org>

import xml.dom.minidom


def first_child_element(elt):
    c = elt.firstChild
    while c and c.nodeType != xml.dom.Node.ELEMENT_NODE:
        c = c.nextSibling
    return c


def next_sibling_element(node):
    c = node.nextSibling
    while c and c.nodeType != xml.dom.Node.ELEMENT_NODE:
        c = c.nextSibling
    return c


def replace_node(node, by, content_only=False):
    parent = node.parentNode

    if by is not None:
        if not isinstance(by, list):
            by = [by]

        # insert new content before node
        for doc in by:
            if content_only:
                c = doc.firstChild
                while c:
                    n = c.nextSibling
                    parent.insertBefore(c, node)
                    c = n
            else:
                parent.insertBefore(doc, node)

    # remove node
    parent.removeChild(node)


def attribute(tag, a):
    """
    Helper function to fetch a single attribute value from tag
    :param tag (xml.dom.Element): DOM element node
    :param a (str): attribute name
    :return: attribute value if present, otherwise None
    """
    if tag.hasAttribute(a):
        # getAttribute returns empty string for non-existent attributes,
        # which makes it impossible to distinguish with empty values
        return tag.getAttribute(a)
    else:
        return None


def opt_attrs(tag, attrs):
    """
    Helper routine for fetching optional tag attributes
    :param tag (xml.dom.Element): DOM element node
    :param attrs [str]: list of attributes to fetch
    """
    return [attribute(tag, a) for a in attrs]


def reqd_attrs(tag, attrs):
    """
    Helper routine for fetching required tag attributes
    :param tag (xml.dom.Element): DOM element node
    :param attrs [str]: list of attributes to fetch
    :raise RuntimeError: if required attribute is missing
    """
    result = opt_attrs(tag, attrs)
    for (res, name) in zip(result, attrs):
        if res is None:
            raise RuntimeError("%s: missing attribute '%s'" % (tag.nodeName, name))
    return result


# Better pretty printing of xml
# Taken from http://ronrothman.com/public/leftbraned/xml-dom-minidom-toprettyxml-and-silly-whitespace/
def fixed_writexml(self, writer, indent="", addindent="", newl=""):
    # indent = current indentation
    # addindent = indentation to add to higher levels
    # newl = newline string
    writer.write(indent + "<" + self.tagName)

    attrs = self._get_attributes()
    a_names = sorted(attrs.keys())

    for a_name in a_names:
        writer.write(" %s=\"" % a_name)
        xml.dom.minidom._write_data(writer, attrs[a_name].value)
        writer.write("\"")
    if self.childNodes:
        if len(self.childNodes) == 1 \
           and self.childNodes[0].nodeType == xml.dom.minidom.Node.TEXT_NODE:
            writer.write(">")
            self.childNodes[0].writexml(writer, "", "", "")
            writer.write("</%s>%s" % (self.tagName, newl))
            return
        writer.write(">%s" % newl)
        for node in self.childNodes:
            # skip whitespace-only text nodes
            if node.nodeType == xml.dom.minidom.Node.TEXT_NODE and \
                    (not node.data or node.data.isspace()):
                continue
            node.writexml(writer, indent + addindent, addindent, newl)
        writer.write("%s</%s>%s" % (indent, self.tagName, newl))
    else:
        writer.write("/>%s" % newl)
<<<<<<< HEAD


=======
>>>>>>> 2beb6931
# replace minidom's function with ours
xml.dom.minidom.Element.writexml = fixed_writexml<|MERGE_RESOLUTION|>--- conflicted
+++ resolved
@@ -139,10 +139,7 @@
         writer.write("%s</%s>%s" % (indent, self.tagName, newl))
     else:
         writer.write("/>%s" % newl)
-<<<<<<< HEAD
 
 
-=======
->>>>>>> 2beb6931
 # replace minidom's function with ours
 xml.dom.minidom.Element.writexml = fixed_writexml