--- conflicted
+++ resolved
@@ -444,14 +444,13 @@
             print_location(filestack)
 
     for filename in get_include_files(filename_spec, symbols):
-<<<<<<< HEAD
         try:
             # extend filestack
             oldstack = push_file(filename)
             include = parse(None, filename).documentElement
 
             # recursive call to func
-            func(include, macros, symbols)
+            func(include, ns_macros, ns_symbols)
             included.append(include)
             import_xml_namespaces(elt.parentNode, include.attributes)
         except XacroException as e:
@@ -462,19 +461,6 @@
         finally:
             # restore filestack
             restore_filestack(oldstack)
-=======
-        # extend filestack
-        oldstack = push_file(filename)
-        include = parse(None, filename).documentElement
-
-        # recursive call to func
-        func(include, ns_macros, ns_symbols)
-        included.append(include)
-        import_xml_namespaces(elt.parentNode, include.attributes)
-
-        # restore filestack
-        restore_filestack(oldstack)
->>>>>>> 7ee56adc
 
     remove_previous_comments(elt)
     # replace the include tag with the nodes of the included file(s)
