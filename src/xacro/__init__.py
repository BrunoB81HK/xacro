# Copyright (c) 2015, Open Source Robotics Foundation, Inc.
# Copyright (c) 2013, Willow Garage, Inc.
# All rights reserved.
#
# Redistribution and use in source and binary forms, with or without
# modification, are permitted provided that the following conditions are met:
#
#     * Redistributions of source code must retain the above copyright
#       notice, this list of conditions and the following disclaimer.
#     * Redistributions in binary form must reproduce the above copyright
#       notice, this list of conditions and the following disclaimer in the
#       documentation and/or other materials provided with the distribution.
#     * Neither the name of the Open Source Robotics Foundation, Inc.
#       nor the names of its contributors may be used to endorse or promote
#       products derived from this software without specific prior
#       written permission.
#
# THIS SOFTWARE IS PROVIDED BY THE COPYRIGHT HOLDERS AND CONTRIBUTORS "AS IS"
# AND ANY EXPRESS OR IMPLIED WARRANTIES, INCLUDING, BUT NOT LIMITED TO, THE
# IMPLIED WARRANTIES OF MERCHANTABILITY AND FITNESS FOR A PARTICULAR PURPOSE
# ARE DISCLAIMED. IN NO EVENT SHALL THE COPYRIGHT OWNER OR CONTRIBUTORS BE
# LIABLE FOR ANY DIRECT, INDIRECT, INCIDENTAL, SPECIAL, EXEMPLARY, OR
# CONSEQUENTIAL DAMAGES (INCLUDING, BUT NOT LIMITED TO, PROCUREMENT OF
# SUBSTITUTE GOODS OR SERVICES; LOSS OF USE, DATA, OR PROFITS; OR BUSINESS
# INTERRUPTION) HOWEVER CAUSED AND ON ANY THEORY OF LIABILITY, WHETHER IN
# CONTRACT, STRICT LIABILITY, OR TORT (INCLUDING NEGLIGENCE OR OTHERWISE)
# ARISING IN ANY WAY OUT OF THE USE OF THIS SOFTWARE, EVEN IF ADVISED OF THE
# POSSIBILITY OF SUCH DAMAGE.

# Authors: Stuart Glaser, William Woodall, Robert Haschke
# Maintainer: Morgan Quigley <morgan@osrfoundation.org>

from __future__ import print_function, division

import ast
import glob
import math
import os
import re
import sys
import xml.dom.minidom

from copy import deepcopy
from .cli import process_args
from .color import error, message, warning
from .xmlutils import opt_attrs, reqd_attrs, first_child_element, \
    next_sibling_element, replace_node


try:  # python 2
    _basestr = basestring
    encoding = {'encoding': 'utf-8'}
except NameError:  # python 3
    _basestr = str
    unicode = str
    encoding = {}

# Dictionary of substitution args
substitution_args_context = {}


# Stack of currently processed files / macros
filestack = None
macrostack = None

<<<<<<< HEAD

def push_file(filename):
    """
    Push a new filename to the filestack.
    Instead of directly modifying filestack, a deep-copy is created and modified,
    while the old filestack is returned.
    This allows to store the filestack that was active when a macro or property is defined
    """
    global filestack
    oldstack = filestack
    filestack = deepcopy(filestack)
    filestack.append(filename)
    return oldstack


def restore_filestack(oldstack):
=======

def init_stacks(file):
>>>>>>> 6e8b90d3
    global filestack
    global macrostack
    filestack = [file]
    macrostack = []


def abs_filename_spec(filename_spec):
    """
    Prepend the dirname of the currently processed file
    if filename_spec is not yet absolute
    """
    if not os.path.isabs(filename_spec):
        parent_filename = filestack[-1]
        basedir = os.path.dirname(parent_filename) if parent_filename else '.'
        return os.path.join(basedir, filename_spec)
    return filename_spec


class YamlListWrapper(list):
    """Wrapper class for yaml lists to allow recursive inheritance of wrapper property"""
    @staticmethod
    def wrap(item):
        """This static method, used by both YamlListWrapper and YamlDictWrapper,
           dispatches to the correct wrapper class depending on the type of yaml item"""
        if isinstance(item, dict):
            return YamlDictWrapper(item)
        elif isinstance(item, list):
            return YamlListWrapper(item)
        else:  # scalar
            return item

    def __getitem__(self, idx):
        return YamlListWrapper.wrap(super(YamlListWrapper, self).__getitem__(idx))


class YamlDictWrapper(dict):
    """Wrapper class providing dotted access to dict items"""
    def __getattr__(self, item):
        try:
            return YamlListWrapper.wrap(super(YamlDictWrapper, self).__getitem__(item))
        except KeyError:
            raise XacroException("No such key: '{}'".format(item))

    __getitem__ = __getattr__


def construct_angle_radians(loader, node):
    """utility function to construct radian values from yaml"""
    value = loader.construct_scalar(node)
    try:
        return float(safe_eval(value, _global_symbols))
    except SyntaxError:
        raise XacroException("invalid expression: %s" % value)


def construct_angle_degrees(loader, node):
    """utility function for converting degrees into radians from yaml"""
    return math.radians(construct_angle_radians(loader, node))


def load_yaml(filename):
    try:
        import yaml
        yaml.SafeLoader.add_constructor(u'!radians', construct_angle_radians)
        yaml.SafeLoader.add_constructor(u'!degrees', construct_angle_degrees)
    except Exception:
        raise XacroException("yaml support not available; install python-yaml")

    filename = abs_filename_spec(filename)
    f = open(filename)
    filestack.append(filename)
    try:
        return YamlListWrapper.wrap(yaml.safe_load(f))
    finally:
        f.close()
        filestack.pop()
        global all_includes
        all_includes.append(filename)


def tokenize(s, sep=',; ', skip_empty=True):
    results = re.split('[{}]'.format(sep), s)
    if skip_empty:
        return [item for item in results if item]
    else:
        return results


# create global symbols dictionary
# taking simple security measures to forbid access to __builtins__
# only the very few symbols explicitly listed are allowed
# for discussion, see: http://nedbatchelder.com/blog/201206/eval_really_is_dangerous.html
def create_global_symbols():
    result = dict()

    def deprecate(f, msg):
        def wrapper(*args, **kwargs):
            warning(msg)
            return f(*args, **kwargs)

        return wrapper if msg else f

    def expose(*args, **kwargs):
        # Extract args from kwargs
        source, ns, deprecate_msg = (kwargs.pop(key, None) for key in ['source', 'ns', 'deprecate_msg'])

        addons = dict()
        if source is not None:
            addons.update([(key, source[key]) for key in args])  # Add list of symbol names from source
        else:
            addons.update(*args)  # Add from list of (key, value) pairs
        addons.update(**kwargs)  # Add key=value arguments

        if ns is not None:  # Wrap dict into a namespace
            try:  # Retrieve namespace target dict
                target = result[ns]
            except KeyError:  # or create if not existing yet
                target = MacroNameSpace()
                result.update([(ns, target)])
            target.update(addons)  # Populate target dict

            if deprecate_msg is not None:  # Also import directly, but with deprecation warning
                result.update([(key, deprecate(f, deprecate_msg.format(name=key, ns=ns))) for key, f in addons.items()])
        else:
            result.update(addons)  # Import directly

    deprecate_msg = 'Using {name}() directly is deprecated. Use {ns}.{name}() instead.'
    # This is the list of symbols we have exposed for years now. Continue exposing them directly
    expose('list', 'dict', 'map', 'len', 'str', 'float', 'int', 'True', 'False', 'min', 'max', 'round',
           source=__builtins__)
    # These few were only recently added. The should move into python namespace, but (with a deprecation msg) stay global for now
    expose('sorted', 'range', source=__builtins__, ns='python', deprecate_msg=deprecate_msg)
    # Expose all builtin symbols into the python namespace. Thus the stay accessible if the global symbol was overriden
    expose('list', 'dict', 'map', 'len', 'str', 'float', 'int', 'True', 'False', 'min', 'max', 'round',
           'all', 'any', 'complex', 'divmod', 'enumerate', 'filter', 'frozenset', 'hash', 'isinstance', 'issubclass',
           'ord', 'repr', 'reversed', 'slice', 'set', 'sum', 'tuple', 'type', 'zip', source=__builtins__, ns='python')

    # Expose all math symbols and functions into namespace math (and directly for backwards compatibility -- w/o deprecation)
    expose([(k, v) for k, v in math.__dict__.items() if not k.startswith('_')], ns='math', deprecate_msg='')

    # Expose load_yaml, abs_filename, and dotify into namespace xacro (and directly with deprecation)
    expose(load_yaml=load_yaml, abs_filename=abs_filename_spec, dotify=YamlDictWrapper,
           ns='xacro', deprecate_msg=deprecate_msg)

    def message_adapter(f):
        def wrapper(*args, **kwargs):
            location = kwargs.pop('print_location', f.__name__ in ['warning', 'error'])
            kwargs.pop('file', None)  # Don't forward a file argument
            f(*args, **kwargs)
            if location:
                print_location()
            return ''  # Return empty string instead of None
        return wrapper

    def fatal(*args):
        raise XacroException(' '.join(map(str, args)))

    # Expose xacro's message functions
    expose([(f.__name__, message_adapter(f)) for f in [message, warning, error, print_location]], ns='xacro')
    expose(fatal=fatal, tokenize=tokenize, ns='xacro')

    return result


def safe_eval(expr, globals, locals=None):
    code = compile(expr.strip(), "<expression>", "eval")
    invalid_names = [n for n in code.co_names if n.startswith("__")]
    if invalid_names:
        raise XacroException("Use of invalid name(s): ", ', '.join(invalid_names))
    globals.update(__builtins__= {})  # disable default builtins
    return eval(code, globals, locals)


class XacroException(Exception):
    """
    XacroException allows to wrap another exception (exc) and to augment
    its error message: prefixing with msg and suffixing with suffix.
    str(e) finally prints: msg str(exc) suffix
    """

    def __init__(self, msg=None, suffix=None, exc=None, macro=None):
        super(XacroException, self).__init__(msg)
        self.suffix = suffix
        self.exc = exc
        self.macros = [] if macro is None else [macro]

    def __str__(self):
        items = [super(XacroException, self).__str__(), self.exc, self.suffix]
        return ' '.join([s for s in [unicode(e) for e in items] if s not in ['', 'None']])


verbosity = 1


def check_attrs(tag, required, optional):
    """
    Helper routine to fetch required and optional attributes
    and complain about any additional attributes.
    :param tag (xml.dom.Element): DOM element node
    :param required [str]: list of required attributes
    :param optional [str]: list of optional attributes
    """
    result = reqd_attrs(tag, required)
    result.extend(opt_attrs(tag, optional))
    allowed = required + optional
    extra = [a for a in tag.attributes.keys() if a not in allowed and not a.startswith("xmlns:")]
    if extra:
        warning("%s: unknown attribute(s): %s" % (tag.nodeName, ', '.join(extra)))
        if verbosity > 0:
            print_location()
    return result


<<<<<<< HEAD
=======
# deprecate non-namespaced use of xacro tags (issues #41, #59, #60)
def deprecated_tag(tag_name=None, _issued=[False]):
    if _issued[0]:
        return

    _issued[0] = True
    warning("Deprecated: xacro tag '{}' w/o 'xacro:' xml namespace prefix (will be forbidden in Noetic)".format(tag_name))
    if verbosity > 0:
        print_location()
        message("""Use the following command to fix incorrect tag usage:
find . -iname "*.xacro" | xargs sed -i 's#<\([/]\\?\)\(if\|unless\|include\|arg\|property\|macro\|insert_block\)#<\\1xacro:\\2#g'""")
        print(file=sys.stderr)


# require xacro namespace?
allow_non_prefixed_tags = True


def check_deprecated_tag(tag_name):
    """
    Check whether tagName starts with xacro prefix. If not, issue a warning.
    :param tag_name:
    :return: True if tagName is accepted as xacro tag
             False if tagName doesn't start with xacro prefix, but the prefix is required
    """
    if tag_name.startswith('xacro:'):
        return True
    else:
        if allow_non_prefixed_tags:
            deprecated_tag(tag_name)
        return allow_non_prefixed_tags


>>>>>>> 6e8b90d3
class Macro(object):
    def __init__(self):
        self.body = None  # original xml.dom.Node
        self.params = []  # parsed parameter names
        self.defaultmap = {}  # default parameter values
        self.history = []  # definition history


def eval_extension(s):
    if s == '$(cwd)':
        return os.getcwd()
    try:
        from roslaunch.substitution_args import resolve_args, ArgException
        from rospkg.common import ResourceNotFound
        return resolve_args(s, context=substitution_args_context, resolve_anon=False)
    except ImportError as e:
        raise XacroException("substitution args not supported: ", exc=e)
    except ArgException as e:
        raise XacroException("Undefined substitution argument", exc=e)
    except ResourceNotFound as e:
        raise XacroException("resource not found:", exc=e)


<<<<<<< HEAD
class Table(dict):
=======
do_check_order = False


class Table(object):
>>>>>>> 6e8b90d3
    def __init__(self, parent=None):
        dict.__init__(self)
        if parent is None:
            parent = dict()  # Use empty dict to simplify lookup
        self.parent = parent
        try:
            self.root = parent.root  # short link to root dict / global_symbols
            self.depth = self.parent.depth + 1  # for debugging only
        except AttributeError:
            self.root = parent
            self.depth = 0
        self.unevaluated = set()  # set of unevaluated variables
        self.recursive = []  # list of currently resolved vars (to resolve recursive definitions)
<<<<<<< HEAD
=======
        # the following variables are for debugging / checking only
        self.depth = self.parent.depth + 1 if self.parent else 0
        if do_check_order:
            # this is for smooth transition from deprecated to in-order processing
            self.used = set()  # set of used properties
            self.redefined = dict()  # set of properties redefined after usage
>>>>>>> 6e8b90d3

    @staticmethod
    def _eval_literal(value):
        if isinstance(value, _basestr):
            # remove single quotes from escaped string
            if len(value) >= 2 and value[0] == "'" and value[-1] == "'":
                return value[1:-1]
<<<<<<< HEAD
            # Try to evaluate as number literal or boolean.
            # This is needed to handle numbers in property definitions as numbers, not strings.
            # python3 ignores/drops underscores in number literals (due to PEP515).
            # Here, we want to handle literals with underscores as plain strings.
            if '_' in value:
                return value
=======
            # try to evaluate as number literal or boolean
            # this is needed to handle numbers in property definitions as numbers, not strings
>>>>>>> 6e8b90d3
            for f in [int, float, lambda x: get_boolean_value(x, None)]:  # order of types is important!
                try:
                    return f(value)
                except Exception:
                    pass
        return value

    def _resolve_(self, key):
        # lazy evaluation
        if key in self.unevaluated:
            if key in self.recursive:
                raise XacroException('circular variable definition: {}\n'
                                     'Consider disabling lazy evaluation via lazy_eval="false"'
                                     .format(" -> ".join(self.recursive + [key])))
            self.recursive.append(key)
            dict.__setitem__(self, key, self._eval_literal(eval_text(dict.__getitem__(self, key), self)))
            self.unevaluated.remove(key)
            self.recursive.remove(key)

        # return evaluated result
        value = dict.__getitem__(self, key)
        if (verbosity > 2 and self.parent is self.root) or verbosity > 3:
            print("{indent}use {key}: {value} ({loc})".format(
                indent=self.depth * ' ', key=key, value=value, loc=filestack[-1]), file=sys.stderr)
        return value

    def __getitem__(self, key):
        if dict.__contains__(self, key):
            return self._resolve_(key)
        else:
            return self.parent[key]

    def _setitem(self, key, value, unevaluated):
<<<<<<< HEAD
        if key in self.root:
=======
        if do_check_order and key in self.used and key not in self.redefined:
            self.redefined[key] = filestack[-1]

        if key in _global_symbols:
>>>>>>> 6e8b90d3
            warning("redefining global symbol: %s" % key)
            print_location()

        value = self._eval_literal(value)
        dict.__setitem__(self, key, value)
        if unevaluated and isinstance(value, _basestr):
            # literal evaluation failed: re-evaluate lazily at first access
            self.unevaluated.add(key)
        elif key in self.unevaluated:
            # all other types cannot be evaluated
            self.unevaluated.remove(key)
        if (verbosity > 2 and self.parent is self.root) or verbosity > 3:
            print("{indent}set {key}: {value} ({loc})".format(
                indent=self.depth * ' ', key=key, value=value, loc=filestack[-1]), file=sys.stderr)

    def __setitem__(self, key, value):
        self._setitem(key, value, unevaluated=True)

    def __delitem__(self, key):
        # Remove all items up to root
        p = self
        while p is not None:
            p.table.pop(key, None)
            p = p.parent

    def __contains__(self, key):
        return \
            dict.__contains__(self, key) or (key in self.parent)

    def __str__(self):
        s = dict.__str__(self)
        if self.parent is not None:
            s += "\n  parent: "
            s += str(self.parent)
        return s

    def top(self):
        p = self
        while p.parent is not p.root:
            p = p.parent
        return p


class NameSpace(object):
    # dot access (namespace.property) is forwarded to getitem()
    def __getattr__(self, item):
        try:
            return self.__getitem__(item)
        except KeyError:
            raise NameError("name '{}' is not defined".format(item))



class PropertyNameSpace(Table, NameSpace):
    def __init__(self, parent=None):
        super(PropertyNameSpace, self).__init__(parent)


class MacroNameSpace(dict, NameSpace):
    def __init__(self, *args, **kwargs):
        super(MacroNameSpace, self).__init__(*args, **kwargs)


class QuickLexer(object):
    def __init__(self, *args, **kwargs):
        if args:
            # copy attributes + variables from other instance
            other = args[0]
            self.__dict__.update(other.__dict__)
        else:
            self.res = []
            for k, v in kwargs.items():
                self.__setattr__(k, len(self.res))
                self.res.append(re.compile(v))
        self.str = ""
        self.top = None

    def lex(self, str):
        self.str = str
        self.top = None
        self.next()

    def peek(self):
        return self.top

    def next(self):
        result = self.top
        self.top = None
        if not self.str:  # empty string
            return result
        for i in range(len(self.res)):
            m = self.res[i].match(self.str)
            if m:
                self.top = (i, m.group(0))
                self.str = self.str[m.end():]
                return result
        raise XacroException('invalid expression: ' + self.str)


all_includes = []
include_no_matches_msg = """Include tag's filename spec \"{}\" matched no files."""


def get_include_files(filename_spec, symbols):
    try:
        filename_spec = abs_filename_spec(eval_text(filename_spec, symbols))
    except XacroException as e:
        if e.exc and isinstance(e.exc, NameError) and symbols is None:
            raise XacroException('variable filename is supported with in-order option only')
        else:
            raise

    if re.search('[*[?]+', filename_spec):
        # Globbing behaviour
        filenames = sorted(glob.glob(filename_spec))
        if len(filenames) == 0:
            warning(include_no_matches_msg.format(filename_spec))
    else:
        # Default behaviour
        filenames = [filename_spec]

    for filename in filenames:
        global all_includes
        all_includes.append(filename)
        yield filename


def import_xml_namespaces(parent, attributes):
    """import all namespace declarations into parent"""
    for name, value in attributes.items():
        if name.startswith('xmlns:'):
            oldAttr = parent.getAttributeNode(name)
            if oldAttr and oldAttr.value != value:
                warning("inconsistent namespace redefinitions for {name}:"
                        "\n old: {old}\n new: {new} ({new_file})".format(
                            name=name, old=oldAttr.value, new=value,
                            new_file=filestack[-1]))
            else:
                parent.setAttribute(name, value)


def process_include(elt, macros, symbols, func):
    included = []
    filename_spec, namespace_spec, optional = check_attrs(elt, ['filename'], ['ns', 'optional'])
    if namespace_spec:
        try:
            namespace_spec = eval_text(namespace_spec, symbols)
            macros[namespace_spec] = ns_macros = MacroNameSpace()
            symbols[namespace_spec] = ns_symbols = PropertyNameSpace()
        except TypeError:
            raise XacroException('namespaces are supported with in-order option only')
    else:
        ns_macros = macros
        ns_symbols = symbols

    optional = get_boolean_value(optional, None)

    if first_child_element(elt):
        warning("Child elements of a <xacro:include> tag are ignored")
        if verbosity > 0:
            print_location()

    for filename in get_include_files(filename_spec, symbols):
<<<<<<< HEAD
        try:
            # extend filestack
            oldstack = push_file(filename)
            include = parse(None, filename).documentElement

            # recursive call to func
            func(include, ns_macros, ns_symbols)
            included.append(include)
            import_xml_namespaces(elt.parentNode, include.attributes)
            # restore filestack
            restore_filestack(oldstack)
        except XacroException as e:
            if e.exc and isinstance(e.exc, IOError) and optional is True:
                continue
            else:
                raise
=======
        # extend filestack
        filestack.append(filename)
        include = parse(None, filename).documentElement

        # recursive call to func
        func(include, ns_macros, ns_symbols)
        included.append(include)
        import_xml_namespaces(elt.parentNode, include.attributes)

        # restore filestack
        filestack.pop()
>>>>>>> 6e8b90d3

    remove_previous_comments(elt)
    # replace the include tag with the nodes of the included file(s)
    replace_node(elt, by=included, content_only=True)


def is_valid_name(name):
    """
    Checks whether name is a valid property or macro identifier.
    With python-based evaluation, we need to avoid name clashes with python keywords.
    """
    # Resulting AST of simple identifier is <Module [<Expr <Name "foo">>]>
    try:
        root = ast.parse(name)

        if isinstance(root, ast.Module) and \
           len(root.body) == 1 and isinstance(root.body[0], ast.Expr) and \
           isinstance(root.body[0].value, ast.Name) and root.body[0].value.id == name:
            return True
    except SyntaxError:
        pass

    return False


default_value = '''\$\{.*?\}|\$\(.*?\)|(?:'.*?'|\".*?\"|[^\s'\"]+)+|'''
re_macro_arg = re.compile(r'^\s*([^\s:=]+?)\s*:?=\s*(\^\|?)?(' + default_value + ')(?:\s+|$)(.*)')
#                          space(   param )(   :=  )(  ^|  )(        default      )( space )(rest)


def parse_macro_arg(s):
    """
    parse the first param spec from a macro parameter string s
    accepting the following syntax: <param>[:=|=][^|]<default>
    :param s: param spec string
    :return: param, (forward, default), rest-of-string
             forward will be either param or None (depending on whether ^ was specified)
             default will be the default string or None
             If there is no default spec at all, the middle pair will be replaced by None
    """
    m = re_macro_arg.match(s)
    if m:
        # there is a default value specified for param
        param, forward, default, rest = m.groups()
        if not default:
            default = None
        return param, (param if forward else None, default), rest
    else:
        # there is no default specified at all
        result = s.lstrip().split(None, 1)
        return result[0], None, result[1] if len(result) > 1 else ''


def grab_macro(elt, macros):
    assert(elt.tagName == 'xacro:macro')
    remove_previous_comments(elt)

    name, params = check_attrs(elt, ['name'], ['params'])
    if name == 'call':
        raise XacroException("Invalid use of macro name 'call'")
    if name.find('.') != -1:
        raise XacroException("macro names must not contain '.' (reserved for namespaces): %s" % name)
    if name.startswith('xacro:'):
        warning("macro names must not contain prefix 'xacro:': %s" % name)
        name = name[6:]  # drop 'xacro:' prefix

    # fetch existing or create new macro definition
    macro = macros.get(name, Macro())
    # append current filestack to history
    macro.history.append(deepcopy(filestack))
    macro.body = elt

    # parse params and their defaults
    macro.params = []
    macro.defaultmap = {}
    while params:
        param, value, params = parse_macro_arg(params)
        macro.params.append(param)
        if value is not None:
            macro.defaultmap[param] = value  # parameter with default

    macros[name] = macro
    replace_node(elt, by=None)


def grab_property(elt, table):
    assert(elt.tagName == 'xacro:property')
    remove_previous_comments(elt)

    name, value, default, remove, scope, lazy_eval = \
        check_attrs(elt, ['name'], ['value', 'default', 'remove', 'scope', 'lazy_eval'])
    name = eval_text(name, table)  # Allow name to be evaluated from expression
    if not is_valid_name(name):
        raise XacroException('Property names must be valid python identifiers: ' + name)
    if name.startswith('__'):
        raise XacroException('Property names must not start with double underscore:' + name)
    remove = get_boolean_value(eval_text(remove or 'false', table), remove)
    if sum([value is not None, default is not None, remove]) > 1:
        raise XacroException('Property attributes default, value, and remove are mutually exclusive: ' + name)

    if remove and name in table:
        del table[name]
        replace_node(elt, by=None)
        return

    if default is not None:
        if scope is not None:
            warning("%s: default property value can only be defined on local scope" % name)
        if name not in table:
            value = default
        else:
            replace_node(elt, by=None)
            return

    if value is None:
        name = '**' + name
        value = elt  # debug

    replace_node(elt, by=None)

    # We use lazy evaluation by default
    lazy_eval = get_boolean_value(eval_text(lazy_eval or 'true', table), lazy_eval)

    if scope and scope == 'global':
<<<<<<< HEAD
        target_table = table.top()
        unevaluated = False
=======
        target_table = table.root()
        lazy_eval = False
>>>>>>> 6e8b90d3
    elif scope and scope == 'parent':
        if table.parent is not None:
            target_table = table.parent
            lazy_eval = False
        else:
            warning("%s: no parent scope at global scope " % name)
            return  # cannot store the value, no reason to evaluate it
    else:
        target_table = table

    if not lazy_eval and isinstance(value, _basestr):
        value = eval_text(value, table)  # greedily eval value

    target_table._setitem(name, value, unevaluated=lazy_eval)


<<<<<<< HEAD
=======
# Fill the table of the properties
def grab_properties(elt, table):
    elt = first_child_element(elt)
    while elt:
        next = next_sibling_element(elt)
        if elt.tagName in ['property', 'xacro:property'] \
                and check_deprecated_tag(elt.tagName):
            for name in ['default', 'remove']:
                if name in elt.attributes.keys():
                    raise XacroException('Property attribute {} supported with in-order option only'.format(name))
            grab_property(elt, table)
        else:
            grab_properties(elt, table)

        elt = next


>>>>>>> 6e8b90d3
LEXER = QuickLexer(DOLLAR_DOLLAR_BRACE=r"^\$\$+(\{|\()",  # multiple $ in a row, followed by { or (
                   EXPR=r"^\$\{[^\}]*\}",        # stuff starting with ${
                   EXTENSION=r"^\$\([^\)]*\)",   # stuff starting with $(
                   TEXT=r"[^$]+|\$[^{($]+|\$$")  # any text w/o $  or  $ following any chars except {($  or  single $


# evaluate text and return typed value
def eval_text(text, symbols):
    def handle_expr(s):
        try:
<<<<<<< HEAD
            return safe_eval(eval_text(s, symbols), symbols)
=======
            return safe_eval(eval_text(s, symbols), _global_symbols, symbols)
>>>>>>> 6e8b90d3
        except Exception as e:
            # re-raise as XacroException to add more context
            raise XacroException(exc=e,
                                 suffix=os.linesep + "when evaluating expression '%s'" % s)

    def handle_extension(s):
        return eval_extension("$(%s)" % eval_text(s, symbols))

    results = []
    lex = QuickLexer(LEXER)
    lex.lex(text)
    while lex.peek():
        id = lex.peek()[0]
        if id == lex.EXPR:
            results.append(handle_expr(lex.next()[1][2:-1]))
        elif id == lex.EXTENSION:
            results.append(handle_extension(lex.next()[1][2:-1]))
        elif id == lex.TEXT:
            results.append(lex.next()[1])
        elif id == lex.DOLLAR_DOLLAR_BRACE:
            results.append(lex.next()[1][1:])
    # return single element as is, i.e. typed
    if len(results) == 1:
        return results[0]
    # otherwise join elements to a string
    else:
        return ''.join(map(unicode, results))


def eval_default_arg(forward_variable, default, symbols, macro):
    if forward_variable is None:
        return eval_text(default, symbols)
    try:
        return symbols[forward_variable]
    except KeyError:
        if default is not None:
            return eval_text(default, symbols)
        else:
            raise XacroException("Undefined property to forward: " + forward_variable, macro=macro)


def handle_dynamic_macro_call(node, macros, symbols):
    name, = reqd_attrs(node, ['macro'])
    if not name:
        raise XacroException("xacro:call is missing the 'macro' attribute")
    name = unicode(eval_text(name, symbols))

    # remove 'macro' attribute and rename tag with resolved macro name
    node.removeAttribute('macro')
    node.tagName = 'xacro:' + name
    # forward to handle_macro_call
<<<<<<< HEAD
    handle_macro_call(node, macros, symbols)
    return True

=======
    try:
        return handle_macro_call(node, macros, symbols)
    except KeyError:
        raise XacroException("unknown macro name '%s' in xacro:call" % name)
>>>>>>> 6e8b90d3


def resolve_macro(fullname, macros):
    # split name into namespaces and real name
    namespaces = fullname.split('.')
    name = namespaces.pop(-1)

    def _resolve(namespaces, name, macros):
        # traverse namespaces to actual macros dict
        for ns in namespaces:
            macros = macros[ns]
        return macros[name]

    # try fullname and (namespaces, name) in this order
    try:
        return _resolve([], fullname, macros)
    except KeyError:
        if namespaces:
            return _resolve(namespaces, name, macros)
        else:
            raise


def handle_macro_call(node, macros, symbols):
    if node.tagName == 'xacro:call':
        return handle_dynamic_macro_call(node, macros, symbols)
    elif not node.tagName.startswith('xacro:'):
        return False  # no macro

    name = node.tagName[6:]  # drop 'xacro:' prefix
    try:
        m = resolve_macro(name, macros)
        body = m.body.cloneNode(deep=True)

    except KeyError:
        raise XacroException("unknown macro name: %s" % node.tagName)

    macrostack.append(m)

    # Expand the macro
    scoped_symbols = Table(symbols)  # new local name space for macro evaluation
<<<<<<< HEAD
    scoped_macros = Table(macros)
=======
>>>>>>> 6e8b90d3
    params = m.params[:]  # deep copy macro's params list
    for name, value in node.attributes.items():
        if name not in params:
            raise XacroException("Invalid parameter \"%s\"" % unicode(name), macro=m)
        params.remove(name)
        scoped_symbols._setitem(name, eval_text(value, symbols), unevaluated=False)
        node.setAttribute(name, "")  # suppress second evaluation in eval_all()

    # Evaluate block parameters in node
    eval_all(node, macros, symbols)

    # Fetch block parameters, in order
    block = first_child_element(node)
    for param in params[:]:
        if param[0] == '*':
            if not block:
                raise XacroException("Not enough blocks", macro=m)
            params.remove(param)
            scoped_symbols[param] = block
            block = next_sibling_element(block)

    if block is not None:
        raise XacroException("Unused block \"%s\"" % block.tagName, macro=m)

    # Try to load defaults for any remaining non-block parameters
    for param in params[:]:
        # block parameters are not supported for defaults
        if param[0] == '*':
            continue

        # get default
        name, default = m.defaultmap.get(param, (None, None))
        if name is not None or default is not None:
            scoped_symbols._setitem(param, eval_default_arg(name, default, symbols, m), unevaluated=False)
            params.remove(param)

    if params:
        raise XacroException("Undefined parameters [%s]" % ",".join(params), macro=m)

<<<<<<< HEAD
    try:
        eval_all(body, scoped_macros, scoped_symbols)
    except Exception as e:
        # fill in macro call history for nice error reporting
        if hasattr(e, 'macros'):
            e.macros.append(m)
        else:
            e.macros = [m]
        raise
=======
    eval_all(body, macros, scoped_symbols)
>>>>>>> 6e8b90d3

    # Remove any comments directly before the macro call
    remove_previous_comments(node)
    # Lift all namespace attributes from the expanded body node to node's parent
    import_xml_namespaces(node.parentNode, body.attributes)
    # Replaces the macro node with the expansion
    replace_node(node, by=body, content_only=True)

    macrostack.pop()
    return True


def get_boolean_value(value, condition):
    """
    Return a boolean value that corresponds to the given Xacro condition value.
    Values "true", "1" and "1.0" are supposed to be True.
    Values "false", "0" and "0.0" are supposed to be False.
    All other values raise an exception.

    :param value: The value to be evaluated. The value has to already be evaluated by Xacro.
    :param condition: The original condition text in the XML.
    :return: The corresponding boolean value, or a Python expression that, converted to boolean, corresponds to it.
    :raises ValueError: If the condition value is incorrect.
    """
    try:
        if isinstance(value, _basestr):
            if value == 'true' or value == 'True':
                return True
            elif value == 'false' or value == 'False':
                return False
            else:
                return bool(int(value))
        else:
            return bool(value)
    except Exception:
        raise XacroException("Xacro conditional \"%s\" evaluated to \"%s\", "
                             "which is not a boolean expression." % (condition, value))


_empty_text_node = xml.dom.minidom.getDOMImplementation().createDocument(None, "dummy", None).createTextNode('\n\n')


def remove_previous_comments(node):
    """remove consecutive comments in front of the xacro-specific node"""
    next = node.nextSibling
    previous = node.previousSibling
    while previous:
        if previous.nodeType == xml.dom.Node.TEXT_NODE and \
                previous.data.isspace() and previous.data.count('\n') <= 1:
            previous = previous.previousSibling  # skip a single empty text node (max 1 newline)

        if previous and previous.nodeType == xml.dom.Node.COMMENT_NODE:
            comment = previous
            previous = previous.previousSibling
            node.parentNode.removeChild(comment)
        else:
            # insert empty text node to stop removing of comments in future calls
            # actually this moves the singleton instance to the new location
            if next and _empty_text_node != next:
                node.parentNode.insertBefore(_empty_text_node, next)
            return


def eval_all(node, macros, symbols):
    """Recursively evaluate node, expanding macros, replacing properties, and evaluating expressions"""
    # evaluate the attributes
    for name, value in node.attributes.items():
        if name.startswith('xacro:'):  # remove xacro:* attributes
            node.removeAttribute(name)
        else:
            result = unicode(eval_text(value, symbols))
            node.setAttribute(name, result)

    # remove xacro namespace definition
    try:
        node.removeAttribute('xmlns:xacro')
    except xml.dom.NotFoundErr:
        pass

    node = node.firstChild
    while node:
        next = node.nextSibling
        if node.nodeType == xml.dom.Node.ELEMENT_NODE:
            if node.tagName == 'xacro:insert_block':
                name, = check_attrs(node, ['name'], [])

                if ("**" + name) in symbols:
                    # Multi-block
                    block = symbols['**' + name]
                    content_only = True
                elif ("*" + name) in symbols:
                    # Single block
                    block = symbols['*' + name]
                    content_only = False
                else:
                    raise XacroException("Undefined block \"%s\"" % name)

                # cloning block allows to insert the same block multiple times
                block = block.cloneNode(deep=True)
                # recursively evaluate block
                eval_all(block, macros, symbols)
                replace_node(node, by=block, content_only=content_only)

            elif node.tagName == 'xacro:include':
                process_include(node, macros, symbols, eval_all)

            elif node.tagName == 'xacro:property':
                grab_property(node, symbols)

            elif node.tagName == 'xacro:macro':
                grab_macro(node, macros)

            elif node.tagName == 'xacro:arg':
                name, default = check_attrs(node, ['name', 'default'], [])
                if name not in substitution_args_context['arg']:
                    substitution_args_context['arg'][name] = eval_text(default, symbols)

                remove_previous_comments(node)
                replace_node(node, by=None)

            elif node.tagName == 'xacro:element':
                name = eval_text(*reqd_attrs(node, ['xacro:name']), symbols=symbols)
                if not name:
                    raise XacroException("xacro:element: empty name")

                node.removeAttribute('xacro:name')
                node.nodeName = node.tagName = name
                continue  # re-process the node with new tagName

            elif node.tagName == 'xacro:attribute':
                name, value = [eval_text(a, symbols) for a in reqd_attrs(node, ['name', 'value'])]
                if not name:
                    raise XacroException("xacro:attribute: empty name")

                node.parentNode.setAttribute(name, value)
                replace_node(node, by=None)

            elif node.tagName in ['xacro:if', 'xacro:unless']:
                remove_previous_comments(node)
                cond, = check_attrs(node, ['value'], [])
                keep = get_boolean_value(eval_text(cond, symbols), cond)
                if node.tagName in ['unless', 'xacro:unless']:
                    keep = not keep

                if keep:
                    eval_all(node, macros, symbols)
                    replace_node(node, by=node, content_only=True)
                else:
                    replace_node(node, by=None)

            elif handle_macro_call(node, macros, symbols):
                pass  # handle_macro_call does all the work of expanding the macro

            else:
                eval_all(node, macros, symbols)

        # TODO: Also evaluate content of COMMENT_NODEs?
        elif node.nodeType == xml.dom.Node.TEXT_NODE:
            node.data = unicode(eval_text(node.data, symbols))

        node = next


def parse(inp, filename=None):
    """
    Parse input or filename into a DOM tree.
    If inp is None, open filename and load from there.
    Otherwise, parse inp, either as string or file object.
    If inp is already a DOM tree, this function is a noop.
    :return:xml.dom.minidom.Document
    :raise: xml.parsers.expat.ExpatError
    """
    f = None
    if inp is None:
        try:
            inp = f = open(filename)
        except IOError as e:
            # do not report currently processed file as "in file ..."
            filestack.pop()
            raise XacroException(e.strerror + ": " + e.filename, exc=e)

    try:
        if isinstance(inp, _basestr):
            return xml.dom.minidom.parseString(inp)
        elif hasattr(inp, 'read'):
            return xml.dom.minidom.parse(inp)
        return inp

    finally:
        if f:
            f.close()


def process_doc(doc, mappings=None, **kwargs):
    global verbosity
    verbosity = kwargs.get('verbosity', verbosity)

    # set substitution args
    substitution_args_context['arg'] = {} if mappings is None else mappings

    # if not yet defined: initialize filestack
    if not filestack:
<<<<<<< HEAD
        restore_filestack([None])
=======
        init_stacks(None)

    # inorder processing requires to process the whole document for deps too
    # because filenames might be specified via properties or macro parameters
    if (just_deps or just_includes) and not in_order:
        process_includes(doc.documentElement)
        return
>>>>>>> 6e8b90d3

    macros = Table()
    symbols = Table(global_symbols)

    # apply xacro:targetNamespace as global xmlns (if defined)
    targetNS = doc.documentElement.getAttribute('xacro:targetNamespace')
    if targetNS:
        doc.documentElement.removeAttribute('xacro:targetNamespace')
        doc.documentElement.setAttribute('xmlns', targetNS)

    eval_all(doc.documentElement, macros, symbols)

    # reset substitution args
    substitution_args_context['arg'] = {}


def open_output(output_filename):
    if output_filename is None:
        return sys.stdout
    else:
        dir_name = os.path.dirname(output_filename)
        if dir_name:
            try:
                os.makedirs(dir_name)
            except os.error:
                # errors occur when dir_name exists or creation failed
                # ignore error here; opening of file will fail if directory is still missing
                pass

        try:
            return open(output_filename, 'w')
        except IOError as e:
            raise XacroException("Failed to open output:", exc=e)


def print_location():
    msg = 'when instantiating macro:'
    for m in reversed(macrostack or []):
        name = m.body.getAttribute('name')
        location = '({file})'.format(file = m.history[-1][-1] or '???')
        print(msg, name, location, file=sys.stderr)
        msg = 'instantiated from:'

<<<<<<< HEAD
    msg = 'in file:' if macros else 'when processing file:'
    for f in reversed(filestack):
        if f is None:
            f = 'string'
        print(msg, f, file=file)
=======
    msg = 'in file:' if macrostack else 'when processing file:'
    for f in reversed(filestack or []):
        if f is None:
            f = 'string'
        print(msg, f, file=sys.stderr)
>>>>>>> 6e8b90d3
        msg = 'included from:'


def process_file(input_file_name, **kwargs):
    """main processing pipeline"""
    # initialize file stack for error-reporting
    init_stacks(input_file_name)
    # parse the document into a xml.dom tree
    doc = parse(None, input_file_name)
    # perform macro replacement
    process_doc(doc, **kwargs)

    # add xacro auto-generated banner
    banner = [xml.dom.minidom.Comment(c) for c in
              [" %s " % ('=' * 83),
               " |    This document was autogenerated by xacro from %-30s | " % input_file_name,
               " |    EDITING THIS FILE BY HAND IS NOT RECOMMENDED  %-30s | " % "",
               " %s " % ('=' * 83)]]
    first = doc.firstChild
    for comment in banner:
        doc.insertBefore(comment, first)

    return doc


<<<<<<< HEAD
=======
_global_symbols = create_global_symbols()


>>>>>>> 6e8b90d3
def main():
    opts, input_file_name = process_args(sys.argv[1:])
    try:
        # open and process file
        doc = process_file(input_file_name, **vars(opts))
        # open the output file
        out = open_output(opts.output)

    # error handling
    except xml.parsers.expat.ExpatError as e:
        error("XML parsing error: %s" % unicode(e), alt_text=None)
        if verbosity > 0:
<<<<<<< HEAD
            print_location(filestack, e)
=======
            print_location()
>>>>>>> 6e8b90d3
            print(file=sys.stderr)  # add empty separator line before error
            print("Check that:", file=sys.stderr)
            print(" - Your XML is well-formed", file=sys.stderr)
            print(" - You have the xacro xmlns declaration:",
                  "xmlns:xacro=\"http://www.ros.org/wiki/xacro\"", file=sys.stderr)
        sys.exit(2)  # indicate failure, but don't print stack trace on XML errors

    except Exception as e:
        msg = unicode(e)
        if not msg:
            msg = repr(e)
        error(msg)
        if verbosity > 0:
            print_location()
        if verbosity > 1:
            print(file=sys.stderr)  # add empty separator line before error
            raise  # create stack trace
        else:
            sys.exit(2)  # gracefully exit with error condition

    # special output mode
    if opts.just_deps:
        out.write(" ".join(set(all_includes)))
        print()
        return

    # write output
    out.write(doc.toprettyxml(indent='  ', **encoding))
    print()
    # only close output file, but not stdout
    if opts.output:
        out.close()<|MERGE_RESOLUTION|>--- conflicted
+++ resolved
@@ -63,27 +63,8 @@
 filestack = None
 macrostack = None
 
-<<<<<<< HEAD
-
-def push_file(filename):
-    """
-    Push a new filename to the filestack.
-    Instead of directly modifying filestack, a deep-copy is created and modified,
-    while the old filestack is returned.
-    This allows to store the filestack that was active when a macro or property is defined
-    """
-    global filestack
-    oldstack = filestack
-    filestack = deepcopy(filestack)
-    filestack.append(filename)
-    return oldstack
-
-
-def restore_filestack(oldstack):
-=======
 
 def init_stacks(file):
->>>>>>> 6e8b90d3
     global filestack
     global macrostack
     filestack = [file]
@@ -297,42 +278,6 @@
     return result
 
 
-<<<<<<< HEAD
-=======
-# deprecate non-namespaced use of xacro tags (issues #41, #59, #60)
-def deprecated_tag(tag_name=None, _issued=[False]):
-    if _issued[0]:
-        return
-
-    _issued[0] = True
-    warning("Deprecated: xacro tag '{}' w/o 'xacro:' xml namespace prefix (will be forbidden in Noetic)".format(tag_name))
-    if verbosity > 0:
-        print_location()
-        message("""Use the following command to fix incorrect tag usage:
-find . -iname "*.xacro" | xargs sed -i 's#<\([/]\\?\)\(if\|unless\|include\|arg\|property\|macro\|insert_block\)#<\\1xacro:\\2#g'""")
-        print(file=sys.stderr)
-
-
-# require xacro namespace?
-allow_non_prefixed_tags = True
-
-
-def check_deprecated_tag(tag_name):
-    """
-    Check whether tagName starts with xacro prefix. If not, issue a warning.
-    :param tag_name:
-    :return: True if tagName is accepted as xacro tag
-             False if tagName doesn't start with xacro prefix, but the prefix is required
-    """
-    if tag_name.startswith('xacro:'):
-        return True
-    else:
-        if allow_non_prefixed_tags:
-            deprecated_tag(tag_name)
-        return allow_non_prefixed_tags
-
-
->>>>>>> 6e8b90d3
 class Macro(object):
     def __init__(self):
         self.body = None  # original xml.dom.Node
@@ -356,14 +301,7 @@
         raise XacroException("resource not found:", exc=e)
 
 
-<<<<<<< HEAD
 class Table(dict):
-=======
-do_check_order = False
-
-
-class Table(object):
->>>>>>> 6e8b90d3
     def __init__(self, parent=None):
         dict.__init__(self)
         if parent is None:
@@ -377,15 +315,6 @@
             self.depth = 0
         self.unevaluated = set()  # set of unevaluated variables
         self.recursive = []  # list of currently resolved vars (to resolve recursive definitions)
-<<<<<<< HEAD
-=======
-        # the following variables are for debugging / checking only
-        self.depth = self.parent.depth + 1 if self.parent else 0
-        if do_check_order:
-            # this is for smooth transition from deprecated to in-order processing
-            self.used = set()  # set of used properties
-            self.redefined = dict()  # set of properties redefined after usage
->>>>>>> 6e8b90d3
 
     @staticmethod
     def _eval_literal(value):
@@ -393,17 +322,12 @@
             # remove single quotes from escaped string
             if len(value) >= 2 and value[0] == "'" and value[-1] == "'":
                 return value[1:-1]
-<<<<<<< HEAD
             # Try to evaluate as number literal or boolean.
             # This is needed to handle numbers in property definitions as numbers, not strings.
             # python3 ignores/drops underscores in number literals (due to PEP515).
             # Here, we want to handle literals with underscores as plain strings.
             if '_' in value:
                 return value
-=======
-            # try to evaluate as number literal or boolean
-            # this is needed to handle numbers in property definitions as numbers, not strings
->>>>>>> 6e8b90d3
             for f in [int, float, lambda x: get_boolean_value(x, None)]:  # order of types is important!
                 try:
                     return f(value)
@@ -437,14 +361,7 @@
             return self.parent[key]
 
     def _setitem(self, key, value, unevaluated):
-<<<<<<< HEAD
         if key in self.root:
-=======
-        if do_check_order and key in self.used and key not in self.redefined:
-            self.redefined[key] = filestack[-1]
-
-        if key in _global_symbols:
->>>>>>> 6e8b90d3
             warning("redefining global symbol: %s" % key)
             print_location()
 
@@ -466,9 +383,11 @@
     def __delitem__(self, key):
         # Remove all items up to root
         p = self
-        while p is not None:
-            p.table.pop(key, None)
+        while p is not self.root:
+            dict.pop(p, key, None)
             p = p.parent
+        if key in self.root:
+            warning('Cannot remove global symbol: ' + key)
 
     def __contains__(self, key):
         return \
@@ -495,7 +414,6 @@
             return self.__getitem__(item)
         except KeyError:
             raise NameError("name '{}' is not defined".format(item))
-
 
 
 class PropertyNameSpace(Table, NameSpace):
@@ -608,36 +526,23 @@
             print_location()
 
     for filename in get_include_files(filename_spec, symbols):
-<<<<<<< HEAD
         try:
             # extend filestack
-            oldstack = push_file(filename)
+            filestack.append(filename)
             include = parse(None, filename).documentElement
 
             # recursive call to func
             func(include, ns_macros, ns_symbols)
             included.append(include)
             import_xml_namespaces(elt.parentNode, include.attributes)
+
             # restore filestack
-            restore_filestack(oldstack)
+            filestack.pop()
         except XacroException as e:
             if e.exc and isinstance(e.exc, IOError) and optional is True:
                 continue
             else:
                 raise
-=======
-        # extend filestack
-        filestack.append(filename)
-        include = parse(None, filename).documentElement
-
-        # recursive call to func
-        func(include, ns_macros, ns_symbols)
-        included.append(include)
-        import_xml_namespaces(elt.parentNode, include.attributes)
-
-        # restore filestack
-        filestack.pop()
->>>>>>> 6e8b90d3
 
     remove_previous_comments(elt)
     # replace the include tag with the nodes of the included file(s)
@@ -762,13 +667,8 @@
     lazy_eval = get_boolean_value(eval_text(lazy_eval or 'true', table), lazy_eval)
 
     if scope and scope == 'global':
-<<<<<<< HEAD
         target_table = table.top()
-        unevaluated = False
-=======
-        target_table = table.root()
         lazy_eval = False
->>>>>>> 6e8b90d3
     elif scope and scope == 'parent':
         if table.parent is not None:
             target_table = table.parent
@@ -785,26 +685,6 @@
     target_table._setitem(name, value, unevaluated=lazy_eval)
 
 
-<<<<<<< HEAD
-=======
-# Fill the table of the properties
-def grab_properties(elt, table):
-    elt = first_child_element(elt)
-    while elt:
-        next = next_sibling_element(elt)
-        if elt.tagName in ['property', 'xacro:property'] \
-                and check_deprecated_tag(elt.tagName):
-            for name in ['default', 'remove']:
-                if name in elt.attributes.keys():
-                    raise XacroException('Property attribute {} supported with in-order option only'.format(name))
-            grab_property(elt, table)
-        else:
-            grab_properties(elt, table)
-
-        elt = next
-
-
->>>>>>> 6e8b90d3
 LEXER = QuickLexer(DOLLAR_DOLLAR_BRACE=r"^\$\$+(\{|\()",  # multiple $ in a row, followed by { or (
                    EXPR=r"^\$\{[^\}]*\}",        # stuff starting with ${
                    EXTENSION=r"^\$\([^\)]*\)",   # stuff starting with $(
@@ -815,11 +695,7 @@
 def eval_text(text, symbols):
     def handle_expr(s):
         try:
-<<<<<<< HEAD
             return safe_eval(eval_text(s, symbols), symbols)
-=======
-            return safe_eval(eval_text(s, symbols), _global_symbols, symbols)
->>>>>>> 6e8b90d3
         except Exception as e:
             # re-raise as XacroException to add more context
             raise XacroException(exc=e,
@@ -871,16 +747,8 @@
     node.removeAttribute('macro')
     node.tagName = 'xacro:' + name
     # forward to handle_macro_call
-<<<<<<< HEAD
     handle_macro_call(node, macros, symbols)
     return True
-
-=======
-    try:
-        return handle_macro_call(node, macros, symbols)
-    except KeyError:
-        raise XacroException("unknown macro name '%s' in xacro:call" % name)
->>>>>>> 6e8b90d3
 
 
 def resolve_macro(fullname, macros):
@@ -922,10 +790,7 @@
 
     # Expand the macro
     scoped_symbols = Table(symbols)  # new local name space for macro evaluation
-<<<<<<< HEAD
     scoped_macros = Table(macros)
-=======
->>>>>>> 6e8b90d3
     params = m.params[:]  # deep copy macro's params list
     for name, value in node.attributes.items():
         if name not in params:
@@ -965,19 +830,7 @@
     if params:
         raise XacroException("Undefined parameters [%s]" % ",".join(params), macro=m)
 
-<<<<<<< HEAD
-    try:
-        eval_all(body, scoped_macros, scoped_symbols)
-    except Exception as e:
-        # fill in macro call history for nice error reporting
-        if hasattr(e, 'macros'):
-            e.macros.append(m)
-        else:
-            e.macros = [m]
-        raise
-=======
     eval_all(body, macros, scoped_symbols)
->>>>>>> 6e8b90d3
 
     # Remove any comments directly before the macro call
     remove_previous_comments(node)
@@ -1180,20 +1033,10 @@
 
     # if not yet defined: initialize filestack
     if not filestack:
-<<<<<<< HEAD
-        restore_filestack([None])
-=======
         init_stacks(None)
 
-    # inorder processing requires to process the whole document for deps too
-    # because filenames might be specified via properties or macro parameters
-    if (just_deps or just_includes) and not in_order:
-        process_includes(doc.documentElement)
-        return
->>>>>>> 6e8b90d3
-
     macros = Table()
-    symbols = Table(global_symbols)
+    symbols = Table(_global_symbols)
 
     # apply xacro:targetNamespace as global xmlns (if defined)
     targetNS = doc.documentElement.getAttribute('xacro:targetNamespace')
@@ -1234,19 +1077,11 @@
         print(msg, name, location, file=sys.stderr)
         msg = 'instantiated from:'
 
-<<<<<<< HEAD
-    msg = 'in file:' if macros else 'when processing file:'
-    for f in reversed(filestack):
-        if f is None:
-            f = 'string'
-        print(msg, f, file=file)
-=======
     msg = 'in file:' if macrostack else 'when processing file:'
     for f in reversed(filestack or []):
         if f is None:
             f = 'string'
         print(msg, f, file=sys.stderr)
->>>>>>> 6e8b90d3
         msg = 'included from:'
 
 
@@ -1272,12 +1107,9 @@
     return doc
 
 
-<<<<<<< HEAD
-=======
 _global_symbols = create_global_symbols()
 
 
->>>>>>> 6e8b90d3
 def main():
     opts, input_file_name = process_args(sys.argv[1:])
     try:
@@ -1290,11 +1122,7 @@
     except xml.parsers.expat.ExpatError as e:
         error("XML parsing error: %s" % unicode(e), alt_text=None)
         if verbosity > 0:
-<<<<<<< HEAD
-            print_location(filestack, e)
-=======
             print_location()
->>>>>>> 6e8b90d3
             print(file=sys.stderr)  # add empty separator line before error
             print("Check that:", file=sys.stderr)
             print(" - Your XML is well-formed", file=sys.stderr)
