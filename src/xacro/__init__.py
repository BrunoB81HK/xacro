--- conflicted
+++ resolved
@@ -775,13 +775,7 @@
 
     name = node.tagName[6:]  # drop 'xacro:' prefix
     try:
-<<<<<<< HEAD
-        m = resolve_macro(name, macros)
-=======
         macros, symbols, m = resolve_macro(name, macros, symbols)
-        if name is node.tagName:  # no xacro prefix provided?
-            deprecated_tag(name)
->>>>>>> 1191c952
         body = m.body.cloneNode(deep=True)
 
     except KeyError:
@@ -1029,16 +1023,7 @@
     verbosity = kwargs.get('verbosity', verbosity)
 
     # set substitution args
-<<<<<<< HEAD
     substitution_args_context['arg'] = {} if mappings is None else mappings
-=======
-    if mappings is None:
-        mappings = {}
-    substitution_args_context['arg'] = mappings
-
-    global allow_non_prefixed_tags
-    allow_non_prefixed_tags = xacro_ns
->>>>>>> 1191c952
 
     # if not yet defined: initialize filestack
     if not filestack:
