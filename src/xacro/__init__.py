--- conflicted
+++ resolved
@@ -294,16 +294,8 @@
             return self.parent[key]
 
     def _setitem(self, key, value, unevaluated):
-<<<<<<< HEAD
         if key in self.root:
-            warning("redefining global property: %s" % key)
-=======
-        if do_check_order and key in self.used and key not in self.redefined:
-            self.redefined[key] = filestack[-1]
-
-        if key in global_symbols:
             warning("redefining global symbol: %s" % key)
->>>>>>> 47c64b3c
             print_location(filestack)
 
         value = self._eval_literal(value)
