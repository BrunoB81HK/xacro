# Copyright (c) 2015, Open Source Robotics Foundation, Inc.
# Copyright (c) 2013, Willow Garage, Inc.
# All rights reserved.
#
# Redistribution and use in source and binary forms, with or without
# modification, are permitted provided that the following conditions are met:
#
#     * Redistributions of source code must retain the above copyright
#       notice, this list of conditions and the following disclaimer.
#     * Redistributions in binary form must reproduce the above copyright
#       notice, this list of conditions and the following disclaimer in the
#       documentation and/or other materials provided with the distribution.
#     * Neither the name of the Open Source Robotics Foundation, Inc.
#       nor the names of its contributors may be used to endorse or promote
#       products derived from this software without specific prior
#       written permission.
#
# THIS SOFTWARE IS PROVIDED BY THE COPYRIGHT HOLDERS AND CONTRIBUTORS "AS IS"
# AND ANY EXPRESS OR IMPLIED WARRANTIES, INCLUDING, BUT NOT LIMITED TO, THE
# IMPLIED WARRANTIES OF MERCHANTABILITY AND FITNESS FOR A PARTICULAR PURPOSE
# ARE DISCLAIMED. IN NO EVENT SHALL THE COPYRIGHT OWNER OR CONTRIBUTORS BE
# LIABLE FOR ANY DIRECT, INDIRECT, INCIDENTAL, SPECIAL, EXEMPLARY, OR
# CONSEQUENTIAL DAMAGES (INCLUDING, BUT NOT LIMITED TO, PROCUREMENT OF
# SUBSTITUTE GOODS OR SERVICES; LOSS OF USE, DATA, OR PROFITS; OR BUSINESS
# INTERRUPTION) HOWEVER CAUSED AND ON ANY THEORY OF LIABILITY, WHETHER IN
# CONTRACT, STRICT LIABILITY, OR TORT (INCLUDING NEGLIGENCE OR OTHERWISE)
# ARISING IN ANY WAY OUT OF THE USE OF THIS SOFTWARE, EVEN IF ADVISED OF THE
# POSSIBILITY OF SUCH DAMAGE.

# Authors: Stuart Glaser, William Woodall, Robert Haschke
# Maintainer: Morgan Quigley <morgan@osrfoundation.org>

from __future__ import print_function, division

import ast
import glob
import math
import os
import re
import sys
import xml.dom.minidom

from copy import deepcopy
from .cli import process_args
from .color import error, message, warning
from .xmlutils import opt_attrs, reqd_attrs, first_child_element, \
    next_sibling_element, replace_node


try:  # python 2
    _basestr = basestring
    encoding = {'encoding': 'utf-8'}
except NameError:  # python 3
    _basestr = str
    unicode = str
    encoding = {}

# Dictionary of substitution args
substitution_args_context = {}


# Stack of currently processed files
filestack = []


def push_file(filename):
    """
    Push a new filename to the filestack.
    Instead of directly modifying filestack, a deep-copy is created and modified,
    while the old filestack is returned.
    This allows to store the filestack that was active when a macro or property is defined
    """
    global filestack
    oldstack = filestack
    filestack = deepcopy(filestack)
    filestack.append(filename)
    return oldstack


def restore_filestack(oldstack):
    global filestack
    filestack = oldstack


def abs_filename_spec(filename_spec):
    """
    Prepend the dirname of the currently processed file
    if filename_spec is not yet absolute
    """
    if not os.path.isabs(filename_spec):
        parent_filename = filestack[-1]
        basedir = os.path.dirname(parent_filename) if parent_filename else '.'
        return os.path.join(basedir, filename_spec)
    return filename_spec


class YamlListWrapper(list):
    """Wrapper class for yaml lists to allow recursive inheritance of wrapper property"""
    @staticmethod
    def wrap(item):
        """This static method, used by both YamlListWrapper and YamlDictWrapper,
           dispatches to the correct wrapper class depending on the type of yaml item"""
        if isinstance(item, dict):
            return YamlDictWrapper(item)
        elif isinstance(item, list):
            return YamlListWrapper(item)
        else: # scalar
            return item

    def __getitem__(self, idx):
        return YamlListWrapper.wrap(super(YamlListWrapper, self).__getitem__(idx))


class YamlDictWrapper(dict):
    """Wrapper class providing dotted access to dict items"""
    def __getattr__(self, item):
        try:
            return YamlListWrapper.wrap(super(YamlDictWrapper, self).__getitem__(item))
        except KeyError:
            raise XacroException("No such key: '{}'".format(item))

    __getitem__ = __getattr__


def construct_angle_radians(loader, node):
    """utility function to construct radian values from yaml"""
    value = loader.construct_scalar(node).strip()
    try:
        return float(eval(value, global_symbols, global_symbols))
    except SyntaxError as e:
        raise XacroException("invalid expression: %s" % value)


def construct_angle_degrees(loader, node):
    """utility function for converting degrees into radians from yaml"""
    value = loader.construct_scalar(node)
    try:
        return math.radians(float(value))
    except ValueError:
        raise XacroException("invalid degree value: %s" % value)


def load_yaml(filename):
    try:
        import yaml
<<<<<<< HEAD
    except Exception:
=======
        yaml.SafeLoader.add_constructor(u'!radians', construct_angle_radians)
        yaml.SafeLoader.add_constructor(u'!degrees', construct_angle_degrees)
    except:
>>>>>>> f7a1843a
        raise XacroException("yaml support not available; install python-yaml")

    filename = abs_filename_spec(filename)
    f = open(filename)
    oldstack = push_file(filename)
    try:
        return YamlListWrapper.wrap(yaml.safe_load(f))
    finally:
        f.close()
        restore_filestack(oldstack)
        global all_includes
        all_includes.append(filename)


# global symbols dictionary
# taking simple security measures to forbid access to __builtins__
# only the very few symbols explicitly listed are allowed
# for discussion, see: http://nedbatchelder.com/blog/201206/eval_really_is_dangerous.html
global_symbols = {'__builtins__': {k: __builtins__[k] for k in
                                   ['list', 'dict', 'map', 'len', 'str', 'float', 'int',
                                    'True', 'False', 'min', 'max', 'round']}}
# also define all math symbols and functions
global_symbols.update(math.__dict__)
# expose load_yaml and abs_filename
global_symbols.update(dict(load_yaml=load_yaml, abs_filename=abs_filename_spec))


class XacroException(Exception):
    """
    XacroException allows to wrap another exception (exc) and to augment
    its error message: prefixing with msg and suffixing with suffix.
    str(e) finally prints: msg str(exc) suffix
    """

    def __init__(self, msg=None, suffix=None, exc=None, macro=None):
        super(XacroException, self).__init__(msg)
        self.suffix = suffix
        self.exc = exc
        self.macros = [] if macro is None else [macro]

    def __str__(self):
        items = [super(XacroException, self).__str__(), self.exc, self.suffix]
        return ' '.join([s for s in [unicode(e) for e in items] if s not in ['', 'None']])


verbosity = 1

def check_attrs(tag, required, optional):
    """
    Helper routine to fetch required and optional attributes
    and complain about any additional attributes.
    :param tag (xml.dom.Element): DOM element node
    :param required [str]: list of required attributes
    :param optional [str]: list of optional attributes
    """
    result = reqd_attrs(tag, required)
    result.extend(opt_attrs(tag, optional))
    allowed = required + optional
    extra = [a for a in tag.attributes.keys() if a not in allowed and not a.startswith("xmlns:")]
    if extra:
        warning("%s: unknown attribute(s): %s" % (tag.nodeName, ', '.join(extra)))
        if verbosity > 0:
            print_location(filestack)
    return result


class Macro(object):
    def __init__(self):
        self.body = None  # original xml.dom.Node
        self.params = []  # parsed parameter names
        self.defaultmap = {}  # default parameter values
        self.history = []  # definition history


def eval_extension(s):
    if s == '$(cwd)':
        return os.getcwd()
    try:
        from roslaunch.substitution_args import resolve_args, ArgException
        from rospkg.common import ResourceNotFound
        return resolve_args(s, context=substitution_args_context, resolve_anon=False)
    except ImportError as e:
        raise XacroException("substitution args not supported: ", exc=e)
    except ArgException as e:
        raise XacroException("Undefined substitution argument", exc=e)
    except ResourceNotFound as e:
        raise XacroException("resource not found:", exc=e)


class Table(object):
    def __init__(self, parent=None):
        self.parent = parent
        self.table = {}
        self.unevaluated = set()  # set of unevaluated variables
        self.recursive = []  # list of currently resolved vars (to resolve recursive definitions)
        # the following variables are for debugging / checking only
        self.depth = self.parent.depth + 1 if self.parent else 0

    @staticmethod
    def _eval_literal(value):
        if isinstance(value, _basestr):
            # remove single quotes from escaped string
            if len(value) >= 2 and value[0] == "'" and value[-1] == "'":
                return value[1:-1]
            # Try to evaluate as number literal or boolean.
            # This is needed to handle numbers in property definitions as numbers, not strings.
            # python3 ignores/drops underscores in number literals (due to PEP515).
            # Here, we want to handle literals with underscores as plain strings.
            if '_' in value:
                return value
            for f in [int, float, lambda x: get_boolean_value(x, None)]:  # order of types is important!
                try:
                    return f(value)
                except Exception:
                    pass
        return value

    def _resolve_(self, key):
        # lazy evaluation
        if key in self.unevaluated:
            if key in self.recursive:
                raise XacroException("recursive variable definition: %s" %
                                     " -> ".join(self.recursive + [key]))
            self.recursive.append(key)
            self.table[key] = self._eval_literal(eval_text(self.table[key], self))
            self.unevaluated.remove(key)
            self.recursive.remove(key)

        # return evaluated result
        value = self.table[key]
        if (verbosity > 2 and self.parent is None) or verbosity > 3:
            print("{indent}use {key}: {value} ({loc})".format(
                indent=self.depth * ' ', key=key, value=value, loc=filestack[-1]), file=sys.stderr)
        return value

    def __getitem__(self, key):
        if key in self.table:
            return self._resolve_(key)
        elif self.parent:
            return self.parent[key]
        else:
            raise KeyError(key)

    def _setitem(self, key, value, unevaluated):
        if key in global_symbols:
            warning("redefining global property: %s" % key)
            print_location(filestack)

        value = self._eval_literal(value)
        self.table[key] = value
        if unevaluated and isinstance(value, _basestr):
            # literal evaluation failed: re-evaluate lazily at first access
            self.unevaluated.add(key)
        elif key in self.unevaluated:
            # all other types cannot be evaluated
            self.unevaluated.remove(key)
        if (verbosity > 2 and self.parent is None) or verbosity > 3:
            print("{indent}set {key}: {value} ({loc})".format(
                indent=self.depth * ' ', key=key, value=value, loc=filestack[-1]), file=sys.stderr)

    def __setitem__(self, key, value):
        self._setitem(key, value, unevaluated=True)

    def __contains__(self, key):
        return \
            key in self.table or \
            (self.parent and key in self.parent)

    def __str__(self):
        s = unicode(self.table)
        if isinstance(self.parent, Table):
            s += "\n  parent: "
            s += unicode(self.parent)
        return s

    def root(self):
        p = self
        while p.parent:
            p = p.parent
        return p


class NameSpace(object):
    # dot access (namespace.property) is forwarded to getitem()
    def __getattr__(self, item):
        return self.__getitem__(item)


class PropertyNameSpace(Table, NameSpace):
    def __init__(self, parent=None):
        super(PropertyNameSpace, self).__init__(parent)


class MacroNameSpace(dict, NameSpace):
    def __init__(self, *args, **kwargs):
        super(MacroNameSpace, self).__init__(*args, **kwargs)


class QuickLexer(object):
    def __init__(self, *args, **kwargs):
        if args:
            # copy attributes + variables from other instance
            other = args[0]
            self.__dict__.update(other.__dict__)
        else:
            self.res = []
            for k, v in kwargs.items():
                self.__setattr__(k, len(self.res))
                self.res.append(re.compile(v))
        self.str = ""
        self.top = None

    def lex(self, str):
        self.str = str
        self.top = None
        self.next()

    def peek(self):
        return self.top

    def next(self):
        result = self.top
        self.top = None
        if not self.str:  # empty string
            return result
        for i in range(len(self.res)):
            m = self.res[i].match(self.str)
            if m:
                self.top = (i, m.group(0))
                self.str = self.str[m.end():]
                return result
        raise XacroException('invalid expression: ' + self.str)


all_includes = []
include_no_matches_msg = """Include tag's filename spec \"{}\" matched no files."""


def get_include_files(filename_spec, symbols):
    try:
        filename_spec = abs_filename_spec(eval_text(filename_spec, symbols))
    except XacroException as e:
        if e.exc and isinstance(e.exc, NameError) and symbols is None:
            raise XacroException('variable filename is supported with in-order option only')
        else:
            raise

    if re.search('[*[?]+', filename_spec):
        # Globbing behaviour
        filenames = sorted(glob.glob(filename_spec))
        if len(filenames) == 0:
            warning(include_no_matches_msg.format(filename_spec))
    else:
        # Default behaviour
        filenames = [filename_spec]

    for filename in filenames:
        global all_includes
        all_includes.append(filename)
        yield filename


def import_xml_namespaces(parent, attributes):
    """import all namespace declarations into parent"""
    for name, value in attributes.items():
        if name.startswith('xmlns:'):
            oldAttr = parent.getAttributeNode(name)
            if oldAttr and oldAttr.value != value:
                warning("inconsistent namespace redefinitions for {name}:"
                        "\n old: {old}\n new: {new} ({new_file})".format(
                            name=name, old=oldAttr.value, new=value,
                            new_file=filestack[-1]))
            else:
                parent.setAttribute(name, value)


def process_include(elt, macros, symbols, func):
    included = []
    filename_spec, namespace_spec, optional = check_attrs(elt, ['filename'], ['ns', 'optional'])
    if namespace_spec:
        try:
            namespace_spec = eval_text(namespace_spec, symbols)
            macros[namespace_spec] = ns_macros = MacroNameSpace()
            symbols[namespace_spec] = ns_symbols = PropertyNameSpace()
            macros = ns_macros
            symbols = ns_symbols
        except TypeError:
            raise XacroException('namespaces are supported with in-order option only')

    optional = get_boolean_value(optional, None)

    if first_child_element(elt):
        warning("Child elements of a <xacro:include> tag are ignored")
        if verbosity > 0:
            print_location(filestack)

    for filename in get_include_files(filename_spec, symbols):
        try:
            # extend filestack
            oldstack = push_file(filename)
            include = parse(None, filename).documentElement

            # recursive call to func
            func(include, macros, symbols)
            included.append(include)
            import_xml_namespaces(elt.parentNode, include.attributes)
        except XacroException as e:
            if e.exc and isinstance(e.exc, IOError) and optional is True:
                continue
            else:
                raise
        finally:
            # restore filestack
            restore_filestack(oldstack)

    remove_previous_comments(elt)
    # replace the include tag with the nodes of the included file(s)
    replace_node(elt, by=included, content_only=True)


def is_valid_name(name):
    """
    Checks whether name is a valid property or macro identifier.
    With python-based evaluation, we need to avoid name clashes with python keywords.
    """
    # Resulting AST of simple identifier is <Module [<Expr <Name "foo">>]>
    try:
        root = ast.parse(name)

        if isinstance(root, ast.Module) and \
           len(root.body) == 1 and isinstance(root.body[0], ast.Expr) and \
           isinstance(root.body[0].value, ast.Name) and root.body[0].value.id == name:
            return True
    except SyntaxError:
        pass

    return False


re_macro_arg = re.compile(r'''\s*([^\s:=]+?):?=(\^\|?)?((?:(?:'[^']*')?[^\s'"]*?)*)(?:\s+|$)(.*)''')
#                           space   param    :=   ^|   <--      default      -->   space    rest


def parse_macro_arg(s):
    """
    parse the first param spec from a macro parameter string s
    accepting the following syntax: <param>[:=|=][^|]<default>
    :param s: param spec string
    :return: param, (forward, default), rest-of-string
             forward will be either param or None (depending on whether ^ was specified)
             default will be the default string or None
             If there is no default spec at all, the middle pair will be replaced by None
    """
    m = re_macro_arg.match(s)
    if m:
        # there is a default value specified for param
        param, forward, default, rest = m.groups()
        if not default:
            default = None
        return param, (param if forward else None, default), rest
    else:
        # there is no default specified at all
        result = s.lstrip().split(None, 1)
        return result[0], None, result[1] if len(result) > 1 else ''


def grab_macro(elt, macros):
    assert(elt.tagName == 'xacro:macro')
    remove_previous_comments(elt)

    name, params = check_attrs(elt, ['name'], ['params'])
    if name == 'call':
        raise XacroException("Invalid use of macro name 'call'")
    if name.find('.') != -1:
        raise XacroException("macro names must not contain '.' (reserved for namespaces): %s" % name)
    if name.startswith('xacro:'):
        warning("macro names must not contain prefix 'xacro:': %s" % name)
        name = name[6:]  # drop 'xacro:' prefix

    # fetch existing or create new macro definition
    macro = macros.get(name, Macro())
    # append current filestack to history
    macro.history.append(filestack)
    macro.body = elt

    # parse params and their defaults
    macro.params = []
    macro.defaultmap = {}
    while params:
        param, value, params = parse_macro_arg(params)
        macro.params.append(param)
        if value is not None:
            macro.defaultmap[param] = value  # parameter with default

    macros[name] = macro
    replace_node(elt, by=None)


def grab_property(elt, table):
    assert(elt.tagName == 'xacro:property')
    remove_previous_comments(elt)

    name, value, default, scope = check_attrs(elt, ['name'], ['value', 'default', 'scope'])
    if not is_valid_name(name):
        raise XacroException('Property names must be valid python identifiers: ' + name)
    if value is not None and default is not None:
        raise XacroException('Property cannot define both a default and a value: ' + name)

    if default is not None:
        if scope is not None:
            warning("%s: default property value can only be defined on local scope" % name)
        if name not in table:
            value = default
        else:
            replace_node(elt, by=None)
            return

    if value is None:
        name = '**' + name
        value = elt  # debug

    replace_node(elt, by=None)

    if scope and scope == 'global':
        target_table = table.root()
        unevaluated = False
    elif scope and scope == 'parent':
        if table.parent:
            target_table = table.parent
            unevaluated = False
        else:
            warning("%s: no parent scope at global scope " % name)
            return  # cannot store the value, no reason to evaluate it
    else:
        target_table = table
        unevaluated = True

    if not unevaluated and isinstance(value, _basestr):
        value = eval_text(value, table)

    target_table._setitem(name, value, unevaluated=unevaluated)


LEXER = QuickLexer(DOLLAR_DOLLAR_BRACE=r"^\$\$+(\{|\()",  # multiple $ in a row, followed by { or (
                   EXPR=r"^\$\{[^\}]*\}",        # stuff starting with ${
                   EXTENSION=r"^\$\([^\)]*\)",   # stuff starting with $(
                   TEXT=r"[^$]+|\$[^{($]+|\$$")  # any text w/o $  or  $ following any chars except {($  or  single $


# evaluate text and return typed value
def eval_text(text, symbols):
    def handle_expr(s):
        try:
            return eval(eval_text(s, symbols), global_symbols, symbols)
        except Exception as e:
            # re-raise as XacroException to add more context
            raise XacroException(exc=e,
                                 suffix=os.linesep + "when evaluating expression '%s'" % s)

    def handle_extension(s):
        return eval_extension("$(%s)" % eval_text(s, symbols))

    results = []
    lex = QuickLexer(LEXER)
    lex.lex(text)
    while lex.peek():
        id = lex.peek()[0]
        if id == lex.EXPR:
            results.append(handle_expr(lex.next()[1][2:-1]))
        elif id == lex.EXTENSION:
            results.append(handle_extension(lex.next()[1][2:-1]))
        elif id == lex.TEXT:
            results.append(lex.next()[1])
        elif id == lex.DOLLAR_DOLLAR_BRACE:
            results.append(lex.next()[1][1:])
    # return single element as is, i.e. typed
    if len(results) == 1:
        return results[0]
    # otherwise join elements to a string
    else:
        return ''.join(map(unicode, results))


def eval_default_arg(forward_variable, default, symbols, macro):
    if forward_variable is None:
        return eval_text(default, symbols)
    try:
        return symbols[forward_variable]
    except KeyError:
        if default is not None:
            return eval_text(default, symbols)
        else:
            raise XacroException("Undefined property to forward: " + forward_variable, macro=macro)


def handle_dynamic_macro_call(node, macros, symbols):
    name, = reqd_attrs(node, ['macro'])
    if not name:
        raise XacroException("xacro:call is missing the 'macro' attribute")
    name = unicode(eval_text(name, symbols))

    # remove 'macro' attribute and rename tag with resolved macro name
    node.removeAttribute('macro')
    node.tagName = 'xacro:' + name
    # forward to handle_macro_call
    handle_macro_call(node, macros, symbols)
    return True


def resolve_macro(fullname, macros):
    # split name into namespaces and real name
    namespaces = fullname.split('.')
    name = namespaces.pop(-1)

    def _resolve(namespaces, name, macros):
        # traverse namespaces to actual macros dict
        for ns in namespaces:
            macros = macros[ns]
        return macros[name]

    # try fullname and (namespaces, name) in this order
    try:
        return _resolve([], fullname, macros)
    except KeyError:
        if namespaces:
            return _resolve(namespaces, name, macros)
        else:
            raise


def handle_macro_call(node, macros, symbols):
    if node.tagName == 'xacro:call':
        return handle_dynamic_macro_call(node, macros, symbols)
    elif not node.tagName.startswith('xacro:'):
        return False  # no macro

    name = node.tagName[6:]  # drop 'xacro:' prefix
    try:
        m = resolve_macro(name, macros)
        body = m.body.cloneNode(deep=True)

    except KeyError:
        raise XacroException("unknown macro name: %s" % node.tagName)

    # Expand the macro
    scoped = Table(symbols)  # new local name space for macro evaluation
    params = m.params[:]  # deep copy macro's params list
    for name, value in node.attributes.items():
        if name not in params:
            raise XacroException("Invalid parameter \"%s\"" % unicode(name), macro=m)
        params.remove(name)
        scoped._setitem(name, eval_text(value, symbols), unevaluated=False)
        node.setAttribute(name, "")  # suppress second evaluation in eval_all()

    # Evaluate block parameters in node
    eval_all(node, macros, symbols)

    # Fetch block parameters, in order
    block = first_child_element(node)
    for param in params[:]:
        if param[0] == '*':
            if not block:
                raise XacroException("Not enough blocks", macro=m)
            params.remove(param)
            scoped[param] = block
            block = next_sibling_element(block)

    if block is not None:
        raise XacroException("Unused block \"%s\"" % block.tagName, macro=m)

    # Try to load defaults for any remaining non-block parameters
    for param in params[:]:
        # block parameters are not supported for defaults
        if param[0] == '*':
            continue

        # get default
        name, default = m.defaultmap.get(param, (None, None))
        if name is not None or default is not None:
            scoped._setitem(param, eval_default_arg(name, default, symbols, m), unevaluated=False)
            params.remove(param)

    if params:
        raise XacroException("Undefined parameters [%s]" % ",".join(params), macro=m)

    try:
        eval_all(body, macros, scoped)
    except Exception as e:
        # fill in macro call history for nice error reporting
        if hasattr(e, 'macros'):
            e.macros.append(m)
        else:
            e.macros = [m]
        raise

    # Replaces the macro node with the expansion
    remove_previous_comments(node)
    replace_node(node, by=body, content_only=True)
    return True


def get_boolean_value(value, condition):
    """
    Return a boolean value that corresponds to the given Xacro condition value.
    Values "true", "1" and "1.0" are supposed to be True.
    Values "false", "0" and "0.0" are supposed to be False.
    All other values raise an exception.

    :param value: The value to be evaluated. The value has to already be evaluated by Xacro.
    :param condition: The original condition text in the XML.
    :return: The corresponding boolean value, or a Python expression that, converted to boolean, corresponds to it.
    :raises ValueError: If the condition value is incorrect.
    """
    try:
        if isinstance(value, _basestr):
            if value == 'true' or value == 'True':
                return True
            elif value == 'false' or value == 'False':
                return False
            else:
                return bool(int(value))
        else:
            return bool(value)
    except Exception:
        raise XacroException("Xacro conditional \"%s\" evaluated to \"%s\", "
                             "which is not a boolean expression." % (condition, value))


_empty_text_node = xml.dom.minidom.getDOMImplementation().createDocument(None, "dummy", None).createTextNode('\n\n')


def remove_previous_comments(node):
    """remove consecutive comments in front of the xacro-specific node"""
    next = node.nextSibling
    previous = node.previousSibling
    while previous:
        if previous.nodeType == xml.dom.Node.TEXT_NODE and \
                previous.data.isspace() and previous.data.count('\n') <= 1:
            previous = previous.previousSibling  # skip a single empty text node (max 1 newline)

        if previous and previous.nodeType == xml.dom.Node.COMMENT_NODE:
            comment = previous
            previous = previous.previousSibling
            node.parentNode.removeChild(comment)
        else:
            # insert empty text node to stop removing of comments in future calls
            # actually this moves the singleton instance to the new location
            if next and _empty_text_node != next:
                node.parentNode.insertBefore(_empty_text_node, next)
            return


def eval_all(node, macros, symbols):
    """Recursively evaluate node, expanding macros, replacing properties, and evaluating expressions"""
    # evaluate the attributes
    for name, value in node.attributes.items():
        if name.startswith('xacro:'):  # remove xacro:* attributes
            node.removeAttribute(name)
        else:
            result = unicode(eval_text(value, symbols))
            node.setAttribute(name, result)

    # remove xacro namespace definition
    try:
        node.removeAttribute('xmlns:xacro')
    except xml.dom.NotFoundErr:
        pass

    node = node.firstChild
    while node:
        next = node.nextSibling
        if node.nodeType == xml.dom.Node.ELEMENT_NODE:
            if node.tagName == 'xacro:insert_block':
                name, = check_attrs(node, ['name'], [])

                if ("**" + name) in symbols:
                    # Multi-block
                    block = symbols['**' + name]
                    content_only = True
                elif ("*" + name) in symbols:
                    # Single block
                    block = symbols['*' + name]
                    content_only = False
                else:
                    raise XacroException("Undefined block \"%s\"" % name)

                # cloning block allows to insert the same block multiple times
                block = block.cloneNode(deep=True)
                # recursively evaluate block
                eval_all(block, macros, symbols)
                replace_node(node, by=block, content_only=content_only)

            elif node.tagName == 'xacro:include':
                process_include(node, macros, symbols, eval_all)

            elif node.tagName == 'xacro:property':
                grab_property(node, symbols)

            elif node.tagName == 'xacro:macro':
                grab_macro(node, macros)

            elif node.tagName == 'xacro:arg':
                name, default = check_attrs(node, ['name', 'default'], [])
                if name not in substitution_args_context['arg']:
                    substitution_args_context['arg'][name] = eval_text(default, symbols)

                remove_previous_comments(node)
                replace_node(node, by=None)

            elif node.tagName == 'xacro:element':
                name = eval_text(*reqd_attrs(node, ['xacro:name']), symbols=symbols)
                if not name:
                    raise XacroException("xacro:element: empty name")

                node.removeAttribute('xacro:name')
                node.nodeName = node.tagName = name
                continue  # re-process the node with new tagName

            elif node.tagName == 'xacro:attribute':
                name, value = [eval_text(a, symbols) for a in reqd_attrs(node, ['name', 'value'])]
                if not name:
                    raise XacroException("xacro:attribute: empty name")

                node.parentNode.setAttribute(name, value)
                replace_node(node, by=None)

            elif node.tagName in ['xacro:if', 'xacro:unless']:
                remove_previous_comments(node)
                cond, = check_attrs(node, ['value'], [])
                keep = get_boolean_value(eval_text(cond, symbols), cond)
                if node.tagName in ['unless', 'xacro:unless']:
                    keep = not keep

                if keep:
                    eval_all(node, macros, symbols)
                    replace_node(node, by=node, content_only=True)
                else:
                    replace_node(node, by=None)

            elif handle_macro_call(node, macros, symbols):
                pass  # handle_macro_call does all the work of expanding the macro

            else:
                eval_all(node, macros, symbols)

        # TODO: Also evaluate content of COMMENT_NODEs?
        elif node.nodeType == xml.dom.Node.TEXT_NODE:
            node.data = unicode(eval_text(node.data, symbols))

        node = next


def parse(inp, filename=None):
    """
    Parse input or filename into a DOM tree.
    If inp is None, open filename and load from there.
    Otherwise, parse inp, either as string or file object.
    If inp is already a DOM tree, this function is a noop.
    :return:xml.dom.minidom.Document
    :raise: xml.parsers.expat.ExpatError
    """
    f = None
    if inp is None:
        try:
            inp = f = open(filename)
        except IOError as e:
            # do not report currently processed file as "in file ..."
            filestack.pop()
            raise XacroException(e.strerror + ": " + e.filename, exc=e)

    try:
        if isinstance(inp, _basestr):
            return xml.dom.minidom.parseString(inp)
        elif hasattr(inp, 'read'):
            return xml.dom.minidom.parse(inp)
        return inp

    finally:
        if f:
            f.close()


def process_doc(doc, mappings=None, **kwargs):
    global verbosity
    verbosity = kwargs.get('verbosity', verbosity)

    # set substitution args
    substitution_args_context['arg'] = {} if mappings is None else mappings

    # if not yet defined: initialize filestack
    if not filestack:
        restore_filestack([None])

    macros = {}
    symbols = Table()

    # apply xacro:targetNamespace as global xmlns (if defined)
    targetNS = doc.documentElement.getAttribute('xacro:targetNamespace')
    if targetNS:
        doc.documentElement.removeAttribute('xacro:targetNamespace')
        doc.documentElement.setAttribute('xmlns', targetNS)

    eval_all(doc.documentElement, macros, symbols)

    # reset substitution args
    substitution_args_context['arg'] = {}


def open_output(output_filename):
    if output_filename is None:
        return sys.stdout
    else:
        dir_name = os.path.dirname(output_filename)
        if dir_name:
            try:
                os.makedirs(dir_name)
            except os.error:
                # errors occur when dir_name exists or creation failed
                # ignore error here; opening of file will fail if directory is still missing
                pass

        try:
            return open(output_filename, 'w')
        except IOError as e:
            raise XacroException("Failed to open output:", exc=e)


def print_location(filestack, err=None, file=sys.stderr):
    macros = getattr(err, 'macros', []) if err else []
    msg = 'when instantiating macro:'
    for m in macros:
        name = m.body.getAttribute('name')
        location = '(%s)' % m.history[-1][-1]
        print(msg, name, location, file=file)
        msg = 'instantiated from:'

    msg = 'in file:' if macros else 'when processing file:'
    for f in reversed(filestack):
        if f is None:
            f = 'string'
        print(msg, f, file=file)
        msg = 'included from:'


def process_file(input_file_name, **kwargs):
    """main processing pipeline"""
    # initialize file stack for error-reporting
    restore_filestack([input_file_name])
    # parse the document into a xml.dom tree
    doc = parse(None, input_file_name)
    # perform macro replacement
    process_doc(doc, **kwargs)

    # add xacro auto-generated banner
    banner = [xml.dom.minidom.Comment(c) for c in
              [" %s " % ('=' * 83),
               " |    This document was autogenerated by xacro from %-30s | " % input_file_name,
               " |    EDITING THIS FILE BY HAND IS NOT RECOMMENDED  %-30s | " % "",
               " %s " % ('=' * 83)]]
    first = doc.firstChild
    for comment in banner:
        doc.insertBefore(comment, first)

    return doc


def main():
    opts, input_file_name = process_args(sys.argv[1:])
    try:
        # open and process file
        doc = process_file(input_file_name, **vars(opts))
        # open the output file
        out = open_output(opts.output)

    # error handling
    except xml.parsers.expat.ExpatError as e:
        error("XML parsing error: %s" % unicode(e), alt_text=None)
        if verbosity > 0:
            print_location(filestack, e)
            print(file=sys.stderr)  # add empty separator line before error
            print("Check that:", file=sys.stderr)
            print(" - Your XML is well-formed", file=sys.stderr)
            print(" - You have the xacro xmlns declaration:",
                  "xmlns:xacro=\"http://www.ros.org/wiki/xacro\"", file=sys.stderr)
        sys.exit(2)  # indicate failure, but don't print stack trace on XML errors

    except Exception as e:
        msg = unicode(e)
        if not msg:
            msg = repr(e)
        error(msg)
        if verbosity > 0:
            print_location(filestack, e)
        if verbosity > 1:
            print(file=sys.stderr)  # add empty separator line before error
            raise  # create stack trace
        else:
            sys.exit(2)  # gracefully exit with error condition

    # special output mode
    if opts.just_deps:
        out.write(" ".join(set(all_includes)))
        print()
        return

    # write output
    out.write(doc.toprettyxml(indent='  ', **encoding))
    print()
    # only close output file, but not stdout
    if opts.output:
        out.close()<|MERGE_RESOLUTION|>--- conflicted
+++ resolved
@@ -143,13 +143,9 @@
 def load_yaml(filename):
     try:
         import yaml
-<<<<<<< HEAD
-    except Exception:
-=======
         yaml.SafeLoader.add_constructor(u'!radians', construct_angle_radians)
         yaml.SafeLoader.add_constructor(u'!degrees', construct_angle_degrees)
-    except:
->>>>>>> f7a1843a
+    except Exception:
         raise XacroException("yaml support not available; install python-yaml")
 
     filename = abs_filename_spec(filename)
