# To use:
#
#     pre-commit run -a
#
# Or:
#
#     pre-commit install  # (runs every time you commit in git)
#
# To update this file:
#
#     pre-commit autoupdate
#
# See https://github.com/pre-commit/pre-commit

repos:
  # Standard hooks
  - repo: https://github.com/pre-commit/pre-commit-hooks
<<<<<<< HEAD
    rev: v4.0.1
=======
    rev: v4.1.0
>>>>>>> 1191c952
    hooks:
      - id: check-added-large-files
      - id: check-case-conflict
      - id: check-merge-conflict
      - id: check-symlinks
      - id: debug-statements
      - id: mixed-line-ending
      - id: end-of-file-fixer
      - id: trailing-whitespace

  - repo: https://github.com/pycqa/flake8
    rev: 4.0.1
    hooks:
      - id: flake8
        args:
          - --select=E901,E999,F821,F822,F823
          - --show-source
          - --statistics<|MERGE_RESOLUTION|>--- conflicted
+++ resolved
@@ -15,11 +15,7 @@
 repos:
   # Standard hooks
   - repo: https://github.com/pre-commit/pre-commit-hooks
-<<<<<<< HEAD
-    rev: v4.0.1
-=======
     rev: v4.1.0
->>>>>>> 1191c952
     hooks:
       - id: check-added-large-files
       - id: check-case-conflict
