#! /usr/bin/env python
# -*- coding: utf-8 -*-

# Copyright (c) 2015, Open Source Robotics Foundation, Inc.
# Copyright (c) 2013, Willow Garage, Inc.
# All rights reserved.
#
# Redistribution and use in source and binary forms, with or without
# modification, are permitted provided that the following conditions are met:
#
#     * Redistributions of source code must retain the above copyright
#       notice, this list of conditions and the following disclaimer.
#     * Redistributions in binary form must reproduce the above copyright
#       notice, this list of conditions and the following disclaimer in the
#       documentation and/or other materials provided with the distribution.
#     * Neither the name of the Open Source Robotics Foundation, Inc.
#       nor the names of its contributors may be used to endorse or promote
#       products derived from this software without specific prior
#       written permission.
#
# THIS SOFTWARE IS PROVIDED BY THE COPYRIGHT HOLDERS AND CONTRIBUTORS "AS IS"
# AND ANY EXPRESS OR IMPLIED WARRANTIES, INCLUDING, BUT NOT LIMITED TO, THE
# IMPLIED WARRANTIES OF MERCHANTABILITY AND FITNESS FOR A PARTICULAR PURPOSE
# ARE DISCLAIMED. IN NO EVENT SHALL THE COPYRIGHT OWNER OR CONTRIBUTORS BE
# LIABLE FOR ANY DIRECT, INDIRECT, INCIDENTAL, SPECIAL, EXEMPLARY, OR
# CONSEQUENTIAL DAMAGES (INCLUDING, BUT NOT LIMITED TO, PROCUREMENT OF
# SUBSTITUTE GOODS OR SERVICES; LOSS OF USE, DATA, OR PROFITS; OR BUSINESS
# INTERRUPTION) HOWEVER CAUSED AND ON ANY THEORY OF LIABILITY, WHETHER IN
# CONTRACT, STRICT LIABILITY, OR TORT (INCLUDING NEGLIGENCE OR OTHERWISE)
# ARISING IN ANY WAY OUT OF THE USE OF THIS SOFTWARE, EVEN IF ADVISED OF THE
# POSSIBILITY OF SUCH DAMAGE.

# Authors: Stuart Glaser, William Woodall, Robert Haschke
# Maintainer: Robert Haschke <rhaschke@techfak.uni-bielefeld.de>

from __future__ import print_function

import ast
from contextlib import contextmanager
import itertools
import math
import os.path
import re
import shutil
import subprocess
import sys
import tempfile
import unittest
import xacro
import xml.dom
from xml.dom.minidom import parseString

try:
    from cStringIO import StringIO  # Python 2.x
except ImportError:
    from io import StringIO  # Python 3.x

try:
    from unittest import subTest
except ImportError:
    # subTest was introduced in 3.4 only. Provide a dummy fallback.
    @contextmanager
    def subTest(msg):
        yield None

# regex to match whitespace
whitespace = re.compile(r'\s+')


def text_values_match(a, b):
    # generic comparison
    if whitespace.sub(' ', a).strip() == whitespace.sub(' ', b).strip():
        return True

    try:  # special handling of dicts: ignore order
        a_dict = ast.literal_eval(a)
        b_dict = ast.literal_eval(b)
        if (isinstance(a_dict, dict) and isinstance(b_dict, dict) and a_dict == b_dict):
            return True
    except Exception:  # Attribute values aren't dicts
        pass

    # on failure, try to split a and b at whitespace and compare snippets
    def match_splits(a_, b_):
        if len(a_) != len(b_):
            return False
        for a, b in zip(a_, b_):
            if a == b:
                continue
            try:  # compare numeric values only up to some accuracy
                if abs(float(a) - float(b)) > 1.0e-9:
                    return False
            except ValueError:  # values aren't numeric and not identical
                return False
        return True

    return match_splits(a.split(), b.split())


def all_attributes_match(a, b):
    if len(a.attributes) != len(b.attributes):
        print('Different number of attributes')
        return False
    a_atts = a.attributes.items()
    b_atts = b.attributes.items()
    a_atts.sort()
    b_atts.sort()

    for a, b in zip(a_atts, b_atts):
        if a[0] != b[0]:
            print('Different attribute names: %s and %s' % (a[0], b[0]))
            return False
        if not text_values_match(a[1], b[1]):
            print('Different attribute values: %s and %s' % (a[1], b[1]))
            return False
    return True


def text_matches(a, b):
    if text_values_match(a, b):
        return True
    print("Different text values: '%s' and '%s'" % (a, b))
    return False


def nodes_match(a, b, ignore_nodes):
    if not a and not b:
        return True
    if not a or not b:
        return False

    if a.nodeType != b.nodeType:
        print('Different node types: %s and %s' % (a, b))
        return False

    # compare text-valued nodes
    if a.nodeType in [xml.dom.Node.TEXT_NODE,
                      xml.dom.Node.CDATA_SECTION_NODE,
                      xml.dom.Node.COMMENT_NODE]:
        return text_matches(a.data, b.data)

    # ignore all other nodes except ELEMENTs
    if a.nodeType != xml.dom.Node.ELEMENT_NODE:
        return True

    # compare ELEMENT nodes
    if a.nodeName != b.nodeName:
        print('Different element names: %s and %s' % (a.nodeName, b.nodeName))
        return False

    if not all_attributes_match(a, b):
        return False

    a = a.firstChild
    b = b.firstChild
    while a or b:
        # ignore whitespace-only text nodes
        # we could have several text nodes in a row, due to replacements
        while (a and
               ((a.nodeType in ignore_nodes) or
                (a.nodeType == xml.dom.Node.TEXT_NODE and whitespace.sub('', a.data) == ""))):
            a = a.nextSibling
        while (b and
               ((b.nodeType in ignore_nodes) or
                (b.nodeType == xml.dom.Node.TEXT_NODE and whitespace.sub('', b.data) == ""))):
            b = b.nextSibling

        if not nodes_match(a, b, ignore_nodes):
            return False

        if a:
            a = a.nextSibling
        if b:
            b = b.nextSibling

    return True


def xml_matches(a, b, ignore_nodes=[]):
    if isinstance(a, str):
        return xml_matches(parseString(a).documentElement, b, ignore_nodes)
    if isinstance(b, str):
        return xml_matches(a, parseString(b).documentElement, ignore_nodes)
    if a.nodeType == xml.dom.Node.DOCUMENT_NODE:
        return xml_matches(a.documentElement, b, ignore_nodes)
    if b.nodeType == xml.dom.Node.DOCUMENT_NODE:
        return xml_matches(a, b.documentElement, ignore_nodes)

    if not nodes_match(a, b, ignore_nodes):
        print('Match failed:')
        a.writexml(sys.stdout)
        print()
        print('=' * 78)
        b.writexml(sys.stdout)
        print()
        return False
    return True


# capture output going to file=sys.stdout | sys.stderr
@contextmanager
def capture_stderr(function, *args, **kwargs):
    old, sys.stderr = sys.stderr, StringIO()  # temporarily replace sys.stderr with StringIO()
    result = function(*args, **kwargs)
    sys.stderr.seek(0)
    yield (result, sys.stderr.read())
    sys.stderr = old  # restore sys.stderr


class TestTable(unittest.TestCase):
    def test_top(self):
        top = xacro.Table()
        self.assertTrue(top.top() is top)

        sub = xacro.Table(top)
        self.assertTrue(sub.top() is top)

    def test_contains(self):
        top = xacro.Table(dict(a=1))
        self.assertTrue('a' in top)

        self.assertFalse('b' in top)
        top['b'] = 2
        self.assertTrue('b' in top)

        sub = xacro.Table(top)
        sub['c'] = 3
        for key in ['a', 'b', 'c']:
            self.assertTrue(key in sub)

    def test_get(self):
        top = xacro.Table(dict(a=1))
        self.assertEqual(top['a'], 1)
        top['b'] = 2
        self.assertEqual(top['b'], 2)

        sub = xacro.Table(top)
        sub['c'] = 3
        for i, key in enumerate(['a', 'b', 'c']):
            self.assertEqual(sub[key], i+1)

    def test_del(self):
        top = xacro.Table(dict(a=1))
        top['b'] = 2
        sub = xacro.Table(top)
        sub['b'] = 3

        self.assertEqual(sub['b'], 3)
        self.assertEqual(top['b'], 2)

        del sub['b']
        self.assertFalse('b' in sub)
        self.assertFalse('b' in top)

        # redefining global symbol
        with capture_stderr(xacro.Table.__setitem__, sub, 'a', 42) as (_, output):
            self.assertTrue('redefining global symbol: a' in output)
        self.assertEqual(sub['a'], 42)
        self.assertEqual(sub.parent['a'], 1)

        # removing the redefine stops before globals!
        with capture_stderr(xacro.Table.__delitem__, sub, 'a') as (_, output):
            self.assertTrue('Cannot remove global symbol: a' in output)
        self.assertEqual(sub['a'], 1)


class TestUtils(unittest.TestCase):
    def test_capture_stderr(self, *args, **kwargs):
        with capture_stderr(xacro.error, 'Hello World', alt_text='') as (result, output):
            self.assertEqual(output, 'Hello World\n')


class TestMatchXML(unittest.TestCase):
    def test_normalize_whitespace_text(self):
        self.assertTrue(text_matches("", " \t\n\r"))

    def test_normalize_whitespace_trim(self):
        self.assertTrue(text_matches(" foo bar ", "foo \t\n\r bar"))

    def test_match_similar_numbers(self):
        self.assertTrue(text_matches("0.123456789", "0.123456788"))

    def test_mismatch_different_numbers(self):
        self.assertFalse(text_matches("0.123456789", "0.1234567879"))

    def test_match_unordered_dicts(self):
        self.assertTrue(text_matches("{'a': 1, 'b': 2, 'c': 3}", "{'c': 3, 'b': 2, 'a': 1}"))

    def test_mismatch_different_dicts(self):
        self.assertFalse(text_matches("{'a': 1, 'b': 2, 'c': 3}", "{'c': 3, 'b': 2, 'a': 0}"))

    def test_empty_node_vs_whitespace(self):
        self.assertTrue(xml_matches('''<foo/>''', '''<foo> \t\n\r </foo>'''))

    def test_whitespace_vs_empty_node(self):
        self.assertTrue(xml_matches('''<foo> \t\n\r </foo>''', '''<foo/>'''))

    def test_normalize_whitespace_nested(self):
        self.assertTrue(xml_matches('''<a><b/></a>''', '''<a>\n<b> </b> </a>'''))

    def test_ignore_comments(self):
        self.assertTrue(xml_matches('''<a><b/><!-- foo --> <!-- bar --></a>''',
                                    '''<a><b/></a>''', [xml.dom.Node.COMMENT_NODE]))


class TestXacroFunctions(unittest.TestCase):
    def test_is_valid_name(self):
        self.assertTrue(xacro.is_valid_name("_valid_name_123"))
        self.assertFalse(xacro.is_valid_name('pass'))     # syntactically correct keyword
        self.assertFalse(xacro.is_valid_name('foo '))     # trailing whitespace
        self.assertFalse(xacro.is_valid_name(' foo'))     # leading whitespace
        self.assertFalse(xacro.is_valid_name('1234'))     # number
        self.assertFalse(xacro.is_valid_name('1234abc'))  # number and letters
        self.assertFalse(xacro.is_valid_name(''))         # empty string
        self.assertFalse(xacro.is_valid_name('   '))      # whitespace only
        self.assertFalse(xacro.is_valid_name('foo bar'))  # several tokens
        self.assertFalse(xacro.is_valid_name('no-dashed-names-for-you'))
        self.assertFalse(xacro.is_valid_name('invalid.too'))  # dot separates fields

    def test_resolve_macro(self):
        # define three nested dicts with the same names (keys)
        content = {'simple': 'simple'}
        ns2 = dict({k: v + '2' for k, v in content.items()})
        ns1 = dict({k: v + '1' for k, v in content.items()})
        ns1.update(ns2=ns2)
        ns = dict(content)
        ns.update(ns1=ns1)

        self.assertEqual(xacro.resolve_macro('simple', ns, ns), (ns, ns, 'simple'))
        self.assertEqual(xacro.resolve_macro('ns1.simple', ns, ns), (ns1, ns1, 'simple1'))
        self.assertEqual(xacro.resolve_macro('ns1.ns2.simple', ns, ns), (ns2, ns2, 'simple2'))

    def check_macro_arg(self, s, param, forward, default, rest):
        p, v, r = xacro.parse_macro_arg(s)
        self.assertEqual(p, param, msg="'{0}' != '{1}' parsing {2}".format(p, param, s))
        if forward or default:
            self.assertTrue(v is not None)
            self.assertEqual(v[0], forward, msg="'{0}' != '{1}' parsing {2}".format(v[0], forward, s))
            self.assertEqual(v[1], default, msg="'{0}' != '{1}' parsing {2}".format(v[1], default, s))
        else:
            self.assertTrue(v is None)
        self.assertEqual(r, rest, msg="'{0}' != '{1}' parsing {2}".format(r, rest, s))

    def test_parse_macro_arg(self):
        for forward in ['', '^', '^|']:
            defaults = ['', "'single quoted'", '"double quoted"', '${2 * (prop_with_spaces + 1)}', '$(substitution arg)',
                        "anything~w/o~space-'space allowed in quotes'(\"as here too\")", 'unquoted']
            if forward == '^':
                defaults = ['']  # default allowed allowed afer ^|
            for default in defaults:
                seps = ['=', ':='] if forward or default else ['']
                for sep in seps:
                    for rest in ['', ' ', ' bar', ' bar=42']:
                        s = 'foo{0}{1}{2}{3}'.format(sep, forward, default, rest)
                        self.check_macro_arg(s, 'foo', 'foo' if forward else None,
                                             default if default else None,
                                             rest.lstrip())

    def test_parse_macro_whitespace(self):
        for ws in ['  ', ' \t ', ' \n ']:
            self.check_macro_arg(ws + 'foo' + ws + 'bar=42' + ws, 'foo', None, None, 'bar=42' + ws)

    def test_tokenize(self):
        tokens = ['ab', 'cd', 'ef']
        for sep in [' ', ',', ';', ', ']:
            self.assertEqual(xacro.tokenize(sep.join(tokens)), tokens)

    def test_tokenize_keep_empty(self):
        tokens = ' '.join(['ab', ' ', 'cd', 'ef'])
        results = xacro.tokenize(tokens, sep=' ', skip_empty=False)
        self.assertEqual(len(results), 5)  # intermediate space becomes '   ' split into 2 empty fields
        self.assertEqual(' '.join(results), tokens)


# base class providing some convenience functions
class TestXacroBase(unittest.TestCase):
    def __init__(self, *args, **kwargs):
        super(TestXacroBase, self).__init__(*args, **kwargs)
        self.ignore_nodes = []

    def assert_matches(self, a, b):
        self.assertTrue(xml_matches(a, b, self.ignore_nodes))

    def quick_xacro(self, xml, cli=None, **kwargs):
        args = {}
        if cli:
            opts, _ = xacro.cli.process_args(cli, require_input=False)
            args.update(vars(opts))  # initialize with cli args
        args.update(kwargs)  # explicit function args have highest priority

        doc = xacro.parse(xml)
        xacro.filestack = None  # Reset filestack
        xacro.process_doc(doc, **args)
        return doc

    def run_xacro(self, input_path, *args):
        args = list(args)
        subprocess.call(['xacro', input_path] + args)


# class to match XML docs while ignoring any comments
class TestXacroCommentsIgnored(TestXacroBase):
    def __init__(self, *args, **kwargs):
        super(TestXacroCommentsIgnored, self).__init__(*args, **kwargs)
        self.ignore_nodes = [xml.dom.Node.COMMENT_NODE]

    def test_pr2(self):
        # run xacro on the pr2 tree snapshot
        test_dir = os.path.abspath(os.path.dirname(__file__))
        pr2_xacro_path = os.path.join(test_dir, 'robots', 'pr2', 'pr2.urdf.xacro')
        pr2_golden_parse_path = os.path.join(test_dir, 'robots', 'pr2', 'pr2_1.11.4.xml')
        self.assert_matches(
            xml.dom.minidom.parse(pr2_golden_parse_path),
            self.quick_xacro(open(pr2_xacro_path)))


# standard test class (including the test from TestXacroCommentsIgnored)
class TestXacro(TestXacroCommentsIgnored):
    def __init__(self, *args, **kwargs):
        super(TestXacroCommentsIgnored, self).__init__(*args, **kwargs)
        self.ignore_nodes = []

    def test_invalid_property_name(self):
        src = '''<a xmlns:xacro="http://www.ros.org/wiki/xacro">
        <xacro:property name="invalid.name"/></a>'''
        self.assertRaises(xacro.XacroException, self.quick_xacro, src)

    def test_double_underscore_property_name_raises(self):
        src = '''<a xmlns:xacro="http://www.ros.org/wiki/xacro">
        <xacro:property name="__hidden"/></a>'''
        with self.assertRaises(xacro.XacroException) as cm:
            self.quick_xacro(src)
        self.assertEqual(str(cm.exception), 'Property names must not start with double underscore:__hidden')

    def test_dynamic_macro_names(self):
        src = '''<a xmlns:xacro="http://www.ros.org/wiki/xacro">
  <xacro:macro name="foo"><a>foo</a></xacro:macro>
  <xacro:macro name="bar"><b>bar</b></xacro:macro>
  <xacro:property name="var" value="%s"/>
  <xacro:call macro="${var}"/></a>'''
        res = '''<a>%s</a>'''
        self.assert_matches(self.quick_xacro(src % "foo"), res % "<a>foo</a>")
        self.assert_matches(self.quick_xacro(src % "bar"), res % "<b>bar</b>")

    def test_dynamic_macro_name_clash(self):
        src = '''<a xmlns:xacro="http://www.ros.org/wiki/xacro">
  <xacro:macro name="foo"><a name="foo"/></xacro:macro>
  <xacro:macro name="call"><a name="bar"/></xacro:macro>
  <xacro:call macro="foo"/></a>'''
        self.assertRaises(xacro.XacroException, self.quick_xacro, src)

    def test_dynamic_macro_undefined(self):
        self.assertRaises(xacro.XacroException,
                          self.quick_xacro,
                          '''<a xmlns:xacro="http://www.ros.org/wiki/xacro">
                          <xacro:call macro="foo"/></a>''')

    def test_macro_undefined(self):
        self.assertRaises(xacro.XacroException,
                          self.quick_xacro,
                          '''<a xmlns:xacro="http://www.ros.org/wiki/xacro">
                          <xacro:undefined><foo/><bar/></xacro:undefined></a>''')

    def test_xacro_element(self):
        src = '''<a xmlns:xacro="http://www.ros.org/wiki/xacro">
  <xacro:macro name="foo" params="name"><xacro:element xacro:name="${name}"/></xacro:macro>
  <xacro:foo name="A"/>
  <xacro:foo name="B"/>
</a>'''
        res = '''<a><A/><B/></a>'''
        self.assert_matches(self.quick_xacro(src), res)

    def test_xacro_attribute(self):
        src = '''<a xmlns:xacro="http://www.ros.org/wiki/xacro">
  <xacro:macro name="foo" params="name value">
  <tag><xacro:attribute name="${name}" value="${value}"/></tag>
  </xacro:macro>
  <xacro:foo name="A" value="foo"/>
  <xacro:foo name="B" value="bar"/>
</a>'''
        res = '''<a><tag A="foo"/><tag B="bar"/></a>'''
        self.assert_matches(self.quick_xacro(src), res)

    def test_inorder_processing(self):
        src = '''
<xml xmlns:xacro="http://www.ros.org/wiki/xacro">
  <xacro:property name="foo" value="1.0"/>
  <xacro:macro name="m" params="foo"><a foo="${foo}"/></xacro:macro>
  <xacro:m foo="1 ${foo}"/>
  <!-- now redefining the property and macro -->
  <xacro:property name="foo" value="2.0"/>
  <xacro:macro name="m" params="foo"><b bar="${foo}"/></xacro:macro>
  <xacro:m foo="2 ${foo}"/>
</xml>'''
        expected = '''
<xml>
  <a foo="1 1.0"/>
  <b bar="2 2.0"/>
</xml>
'''
        self.assert_matches(self.quick_xacro(src), expected)

    def test_should_replace_before_macroexpand(self):
        src = '''<a xmlns:xacro="http://www.ros.org/wiki/xacro">
<xacro:macro name="inner" params="*the_block">
  <in_the_inner><xacro:insert_block name="the_block" /></in_the_inner>
</xacro:macro>
<xacro:macro name="outer" params="*the_block">
  <in_the_outer><xacro:inner><xacro:insert_block name="the_block" /></xacro:inner></in_the_outer>
</xacro:macro>
<xacro:outer><woot /></xacro:outer></a>'''
        res = '''<a><in_the_outer><in_the_inner><woot /></in_the_inner></in_the_outer></a>'''
        self.assert_matches(self.quick_xacro(src), res)

    def test_evaluate_macro_params_before_body(self):
        src = '''<a xmlns:xacro="http://www.ros.org/wiki/xacro">
  <xacro:macro name="foo" params="lst">${lst[-1]}</xacro:macro>
  <xacro:foo lst="${[1,2,3]}"/></a>'''
        self.assert_matches(self.quick_xacro(src), '''<a>3</a>''')

    def test_macro_params_escaped_string(self):
        src = '''<a xmlns:xacro="http://www.ros.org/wiki/xacro">
    <xacro:macro name="foo" params="a='1 -2' c=3"><bar a="${a}" c="${c}"/></xacro:macro>
    <xacro:foo/></a>'''
        self.assert_matches(self.quick_xacro(src), '''<a><bar a="1 -2" c="3"/></a>''')

    def test_property_replacement(self):
        src = '''<a xmlns:xacro="http://www.ros.org/wiki/xacro">
  <xacro:property name="foo" value="42" />
  <the_foo result="${foo}" />
</a>'''
        res = '''<a><the_foo result="42"/></a>'''
        self.assert_matches(self.quick_xacro(src), res)

    def test_property_scope_parent(self):
        src = '''<a xmlns:xacro="http://www.ros.org/wiki/xacro">
  <xacro:macro name="foo" params="factor">
  <xacro:property name="foo" value="${21*factor}" scope="parent"/>
  </xacro:macro>
  <xacro:foo factor="2"/><a foo="${foo}"/></a>'''
        self.assert_matches(self.quick_xacro(src), '''<a><a foo="42"/></a>''')

    def test_property_scope_global(self):
        src = '''<a xmlns:xacro="http://www.ros.org/wiki/xacro">
  <xacro:macro name="foo" params="factor">
    <xacro:macro name="bar">
      <xacro:property name="foo" value="${21*factor}" scope="global"/>
    </xacro:macro>
    <xacro:bar/>
  </xacro:macro>
  <xacro:foo factor="2"/><a foo="${foo}"/></a>'''
        self.assert_matches(self.quick_xacro(src), '''<a><a foo="42"/></a>''')

    def test_property_in_comprehension(self):
        src = '''<a xmlns:xacro="http://www.ros.org/wiki/xacro">
          <xacro:property name="abc" value="${[1,2,3]}"/>
          <xacro:property name="xyz" value="${[abc[i]*abc[i] for i in [0,1,2]]}"/>
          ${xyz}
        </a>'''
        self.assert_matches(self.quick_xacro(src), '''<a>[1, 4, 9]</a>''')

    def test_math_ignores_spaces(self):
        src = '''<a><f v="${0.9 / 2 - 0.2}" /></a>'''
        self.assert_matches(self.quick_xacro(src), '''<a><f v="0.25" /></a>''')

    def test_substitution_args_find(self):
        self.assert_matches(self.quick_xacro('''<a><f v="$(find xacro)/test/test_xacro.py" /></a>'''),
                '''<a><f v="''' + os.path.abspath((__file__).replace(".pyc",".py") + '''" /></a>'''))

    def test_substitution_args_arg(self):
        res = '''<a><f v="my_arg" /></a>'''
        self.assert_matches(self.quick_xacro('''<a><f v="$(arg sub_arg)" /></a>''', cli=['sub_arg:=my_arg']), res)

    def test_escaping_dollar_braces(self):
        src = '''<a b="$${foo}" c="$$${foo}" d="text $${foo}" e="text $$${foo}" f="$$(pwd)" />'''
        res = '''<a b="${foo}" c="$${foo}" d="text ${foo}" e="text $${foo}" f="$(pwd)" />'''
        self.assert_matches(self.quick_xacro(src), res)

    def test_just_a_dollar_sign(self):
        src = '''<a b="$" c="text $" d="text $ text"/>'''
        self.assert_matches(self.quick_xacro(src), src)

    def test_multiple_insert_blocks(self):
        self.assert_matches(self.quick_xacro('''<a xmlns:xacro="http://www.ros.org/wiki/xacro">
<xacro:macro name="foo" params="*block">
  <xacro:insert_block name="block" />
  <xacro:insert_block name="block" />
</xacro:macro>
<xacro:foo>
  <a_block />
</xacro:foo>
</a>'''), '''<a>
  <a_block />
  <a_block />
</a>''')

    def test_multiple_blocks(self):
        src = '''<a xmlns:xacro="http://www.ros.org/wiki/xacro">
<xacro:macro name="foo" params="*block{A} *block{B}">
  <xacro:insert_block name="block1" />
  <xacro:insert_block name="block2" />
</xacro:macro>
<xacro:foo>
  <block1/>
  <block2/>
</xacro:foo>
</a>'''
        res = '''<a>
<block{A}/>
<block{B}/>
</a>'''
        # test both, reversal and non-reversal of block order
        for d in [dict(A='1', B='2'), dict(A='2', B='1')]:
            self.assert_matches(self.quick_xacro(src.format(**d)), res.format(**d))

    def test_integer_stays_integer(self):
        self.assert_matches(self.quick_xacro('''<a xmlns:xacro="http://www.ros.org/wiki/xacro">
<xacro:macro name="m" params="num">
  <test number="${num}" />
</xacro:macro>
<xacro:m num="100" />
</a>'''), '''
<a>
  <test number="100" />
</a>''')

    def test_insert_block_property(self):
        self.assert_matches(self.quick_xacro('''<a xmlns:xacro="http://www.ros.org/wiki/xacro">
<xacro:macro name="bar">bar</xacro:macro>
<xacro:property name="val" value="2" />
<xacro:property name="some_block">
  <some_block attr="${val}"><xacro:bar/></some_block>
</xacro:property>
<foo>
  <xacro:insert_block name="some_block" />
</foo>
</a>'''), '''
<a>
<foo><some_block attr="2">bar</some_block></foo>
</a>''')

    def test_include(self):
        src = '''<a xmlns:xacro="http://www.ros.org/xacro"><xacro:include filename="include1.xml"/></a>'''
        self.assert_matches(self.quick_xacro(src), '''<a><inc1/></a>''')

    def test_include_glob(self):
        src = '''<a xmlns:xacro="http://www.ros.org/xacro"><xacro:include filename="include{glob}.xml"/></a>'''
        res = '<a><inc1/><inc2/></a>'
        for pattern in ['*', '?', '[1-2]']:
            self.assert_matches(self.quick_xacro(src.format(glob=pattern)), res)

    def test_include_nonexistent(self):
        self.assertRaises(xacro.XacroException,
                          self.quick_xacro, '''<a xmlns:xacro="http://www.ros.org/xacro">
                             <xacro:include filename="include-nada.xml" /></a>''')

    def test_include_deprecated(self):
        # <include> tags with some non-trivial content should not issue the deprecation warning
        src = '''<a><include filename="nada"><tag/></include></a>'''
        with capture_stderr(self.quick_xacro, src) as (result, output):
            self.assert_matches(result, src)
            self.assertEqual(output, '')

    def test_include_from_variable(self):
        doc = '''<a xmlns:xacro="http://www.ros.org/xacro">
        <xacro:property name="file" value="include1.xml"/>
        <xacro:include filename="${file}" /></a>'''
        self.assert_matches(self.quick_xacro(doc), '''<a><inc1/></a>''')

    def test_include_recursive(self):
        self.assert_matches(self.quick_xacro('''
<a xmlns:xacro="http://www.ros.org/xacro">
    <xacro:include filename="include1.xml"/>
    <xacro:include filename="./include1.xml"/>
    <xacro:include filename="subdir/include-recursive.xacro"/>
</a>'''), '''
<a><inc1/><inc1/><subdir_inc1/><subdir_inc1/><inc1/></a>''')

    def test_include_with_namespace(self):
        src = '''
<a xmlns:xacro="http://www.ros.org/wiki/xacro">
  <xacro:property name="var" value="main"/>
  <xacro:include filename="include1.xacro" ns="A"/>
  <xacro:include filename="include2.xacro" ns="B"/>
  <xacro:A.foo/><xacro:B.foo/>
  <main var="${var}" A="${2*A.var}" B="${B.var+1}"/>
</a>'''
        res = '''
<a>
    <inc1/><inc2/><main var="main" A="2" B="3"/>
</a>'''
        self.assert_matches(self.quick_xacro(src), res)

    def test_macro_has_new_scope(self):
        src = '''<root xmlns:xacro="http://www.ros.org/wiki/xacro">
  <xacro:property name="prop" value="outer"/>
  <xacro:macro name="foo">
    <outer prop="${prop}"/>
    <xacro:property name="prop" value="inner"/>
    <xacro:macro name="foo">
      <inner prop="${prop}"/>
    </xacro:macro>
    <xacro:foo/>
  </xacro:macro>
  <xacro:foo/>
  <xacro:foo/>
</root>'''
        res = '''<root>
  <outer prop="outer"/>
  <inner prop="inner"/>
  <outer prop="outer"/>
  <inner prop="inner"/>
</root>'''

    def test_boolean_if_statement(self):
        self.assert_matches(self.quick_xacro('''
<robot xmlns:xacro="http://www.ros.org/wiki/xacro">
  <xacro:if value="false">
    <a />
  </xacro:if>
  <xacro:if value="true">
    <b />
  </xacro:if>
</robot>'''), '''
<robot>
    <b />
</robot>''')

    def test_invalid_if_statement(self):
        self.assertRaises(xacro.XacroException,
                          self.quick_xacro,
                          '''<a xmlns:xacro="http://www.ros.org/wiki/xacro">
                          <xacro:if value="nonsense"><foo/></xacro:if></a>''')

    def test_integer_if_statement(self):
        self.assert_matches(self.quick_xacro('''
<robot xmlns:xacro="http://www.ros.org/wiki/xacro">
  <xacro:if value="${0*42}">
    <a />
  </xacro:if>
  <xacro:if value="0">
    <b />
  </xacro:if>
  <xacro:if value="${0}">
    <c />
  </xacro:if>
  <xacro:if value="${1*2+3}">
    <d />
  </xacro:if>
</robot>'''), '''
<robot>
    <d />
</robot>''')

    def test_float_if_statement(self):
        self.assert_matches(self.quick_xacro('''
<robot xmlns:xacro="http://www.ros.org/wiki/xacro">
  <xacro:if value="${3*0.0}">
    <a />
  </xacro:if>
  <xacro:if value="${3*0.1}">
    <b />
  </xacro:if>
</robot>'''), '''
<robot>
    <b />
</robot>''')

    def test_property_if_statement(self):
        self.assert_matches(self.quick_xacro('''
<robot xmlns:xacro="http://www.ros.org/wiki/xacro">
  <xacro:property name="condT" value="${True}"/>
  <xacro:property name="condF" value="${False}"/>
  <xacro:if value="${condF}"><a /></xacro:if>
  <xacro:if value="${condT}"><b /></xacro:if>
  <xacro:if value="${True}"><c /></xacro:if>
</robot>'''), '''
<robot>
    <b /><c />
</robot>''')

    def test_consecutive_if(self):
        self.assert_matches(self.quick_xacro('''
<a xmlns:xacro="http://www.ros.org/wiki/xacro">
  <xacro:if value="1"><xacro:if value="0"><a>bar</a></xacro:if></xacro:if>
</a>'''), '''<a/>''')

    def test_equality_expression_in_if_statement(self):
        self.assert_matches(self.quick_xacro('''
<a xmlns:xacro="http://www.ros.org/wiki/xacro">
  <xacro:property name="var" value="useit"/>
  <xacro:if value="${var == 'useit'}"><foo>bar</foo></xacro:if>
  <xacro:if value="${'use' in var}"><bar>foo</bar></xacro:if>
</a>'''), '''
<a>
  <foo>bar</foo>
  <bar>foo</bar>
</a>''')

    def test_no_evaluation(self):
        self.assert_matches(self.quick_xacro('''
<a xmlns:xacro="http://www.ros.org/wiki/xacro">
  <xacro:property name="xyz" value="5 -2"/>
  <foo>${xyz}</foo>
</a>'''), '''
<a>
  <foo>5 -2</foo>
</a>''')

    def test_math_expressions(self):
        self.assert_matches(self.quick_xacro('''
<a xmlns:xacro="http://www.ros.org/wiki/xacro">
  <foo function="${1. + sin(pi)}"/>
</a>'''), '''
<a>
  <foo function="1.0"/>
</a>''')

    # https://realpython.com/python-eval-function/#minimizing-the-security-issues-of-eval
    def test_restricted_builtins(self):
        self.assertRaises(xacro.XacroException, self.quick_xacro,
                          '''<a xmlns:xacro="http://www.ros.org/wiki/xacro">${__import__('math')}</a>''')

    def test_restricted_builtins_nested(self):
        self.assertRaises(xacro.XacroException, self.quick_xacro,
                          '''<a xmlns:xacro="http://www.ros.org/wiki/xacro">
<xacro:macro name="foo" params="arg">
  <xacro:property name="prop" value="${arg}"/>
  ${__import__('math')}
</xacro:macro>
<xacro:foo/>
</a>''')

    def test_safe_eval(self):
        self.assertRaises(xacro.XacroException, self.quick_xacro,
                          '''<a xmlns:xacro="http://www.ros.org/wiki/xacro">${"".__class__.__base__.__subclasses__()}</a>''')

    def test_consider_non_elements_if(self):
        self.assert_matches(self.quick_xacro('''
<a xmlns:xacro="http://www.ros.org/wiki/xacro">
  <xacro:if value="1"><!-- comment --> text <b>bar</b></xacro:if>
</a>'''), '''
<a><!-- comment --> text <b>bar</b></a>''')

    def test_consider_non_elements_block(self):
        self.assert_matches(
            self.quick_xacro('''<a xmlns:xacro="http://www.ros.org/wiki/xacro">
<xacro:macro name="foo" params="*block">
  <!-- comment -->
  foo
  <xacro:insert_block name="block" />
</xacro:macro>
<xacro:foo>
  <!-- ignored comment -->
  ignored text
  <a_block />
</xacro:foo>
</a>'''), '''
<a>
  <!-- comment -->
  foo
  <a_block />
</a>''')

    def test_ignore_xacro_comments(self):
        self.assert_matches(self.quick_xacro('''
<a xmlns:xacro="http://www.ros.org/wiki/xacro">
  <!-- A -->

  <!-- ignore multiline comments before any xacro tag -->
  <!-- ignored -->
  <xacro:property name="foo" value="1"/>
  <!-- ignored -->
  <xacro:if value="1"><!-- B --></xacro:if>
  <!-- ignored -->
  <xacro:macro name="foo"><!-- C --></xacro:macro>
  <!-- ignored -->
  <xacro:foo/>
</a>'''), '''
<a><!-- A --><!-- B --><!-- C --></a>''')

    def test_recursive_evaluation(self):
        self.assert_matches(self.quick_xacro('''
<robot xmlns:xacro="http://www.ros.org/wiki/xacro">
  <xacro:property name="a" value=" 42 "/>
  <xacro:property name="a2" value="${ 2 * a }"/>
  <a doubled="${a2}"/>
</robot>'''), '''
<robot>
  <a doubled="84"/>
</robot>''')

    def test_recursive_evaluation_wrong_order(self):
        self.assert_matches(self.quick_xacro('''
<robot xmlns:xacro="http://www.ros.org/wiki/xacro">
  <xacro:property name="a2" value="${2*a}"/>
  <xacro:property name="a" value="42"/>
  <a doubled="${a2}"/>
</robot>'''), '''
<robot>
  <a doubled="84"/>
</robot>''')

    def test_recursive_definition(self):
        with self.assertRaises(xacro.XacroException) as cm:
            self.quick_xacro('''
<robot xmlns:xacro="http://www.ros.org/wiki/xacro">
  <xacro:property name="a" value="${a2}"/>
  <xacro:property name="a2" value="${2*a}"/>
  <a doubled="${a2}"/>
</robot>''')
        msg = str(cm.exception)
        self.assertTrue(msg.startswith('circular variable definition: a2 -> a -> a2\n'
                                       'Consider disabling lazy evaluation via lazy_eval="false"'))

    def test_greedy_property_evaluation(self):
        src = '''<a xmlns:xacro="http://www.ros.org/wiki/xacro">
        <xacro:property name="s" value="AbCd"/>
        <xacro:property name="s" value="${s.lower()}" lazy_eval="false"/>
        ${s}</a>'''
        self.assert_matches(self.quick_xacro(src), '<a>abcd</a>')

    def test_multiple_recursive_evaluation(self):
        self.assert_matches(self.quick_xacro('''
<robot xmlns:xacro="http://www.ros.org/wiki/xacro">
  <xacro:property name="a" value="1"/>
  <xacro:property name="b" value="2"/>
  <xacro:property name="c" value="3"/>
  <xacro:property name="product" value="${a*b*c}"/>
  <answer product="${product}"/>
</robot>'''), '''
<robot>
  <answer product="6"/>
</robot>''')

    def test_multiple_definition_and_evaluation(self):
        self.assert_matches(self.quick_xacro('''
<robot xmlns:xacro="http://www.ros.org/wiki/xacro">
  <xacro:property name="a" value="42"/>
  <xacro:property name="b" value="${a}"/>
  <xacro:property name="b" value="${-a}"/>
  <xacro:property name="b" value="${a}"/>
  <answer b="${b} ${b} ${b}"/>
</robot>'''), '''
<robot>
  <answer b="42 42 42"/>
</robot>''')

    def test_transitive_evaluation(self):
        self.assert_matches(self.quick_xacro('''
<robot xmlns:xacro="http://www.ros.org/wiki/xacro">
  <xacro:property name="a" value="42"/>
  <xacro:property name="b" value="${a}"/>
  <xacro:property name="c" value="${b}"/>
  <xacro:property name="d" value="${c}"/>
  <answer d="${d}"/>
</robot>'''), '''
<robot>
  <answer d="42"/>
</robot>''')

    def test_multi_tree_evaluation(self):
        self.assert_matches(self.quick_xacro('''
<robot xmlns:xacro="http://www.ros.org/wiki/xacro">
  <xacro:property name="a" value="42"/>
  <xacro:property name="b" value="2.1"/>
  <xacro:property name="c" value="${a}"/>
  <xacro:property name="d" value="${b}"/>
  <xacro:property name="f" value="${c*d}"/>
  <answer f="${f}"/>
</robot>'''), '''
<robot>
  <answer f="88.2"/>
</robot>''')

    def test_from_issue(self):
        self.assert_matches(self.quick_xacro('''
<robot xmlns:xacro="http://www.ros.org/wiki/xacro">
  <xacro:property name="x" value="42"/>
  <xacro:property name="wheel_width" value="${x}"/>
  <link name="my_link">
    <origin xyz="0 0 ${wheel_width/2}"/>
  </link>
</robot>'''), '''
<robot>
  <link name="my_link">
    <origin xyz="0 0 21.0"/>
  </link>
</robot>''')

    def test_recursive_bad_math(self):
        self.assertRaises(xacro.XacroException, self.quick_xacro, '''
<robot xmlns:xacro="http://www.ros.org/wiki/xacro">
  <xacro:property name="x" value="0"/>
  <tag badness="${1/x}"/>
</robot>''')

    def test_default_param(self):
        self.assert_matches(self.quick_xacro('''
<robot xmlns:xacro="http://www.ros.org/wiki/xacro">
  <xacro:macro name="fixed_link" params="parent_link:=base_link child_link *joint_pose">
    <link name="${child_link}"/>
    <joint name="${child_link}_joint" type="fixed">
      <xacro:insert_block name="joint_pose" />
      <parent link="${parent_link}"/>
      <child link="${child_link}" />
    </joint>
  </xacro:macro>
  <xacro:fixed_link child_link="foo">
    <origin xyz="0 0 0" rpy="0 0 0" />
  </xacro:fixed_link >
</robot>'''), '''
<robot>
  <link name="foo"/>
  <joint name="foo_joint" type="fixed">
    <origin rpy="0 0 0" xyz="0 0 0"/>
    <parent link="base_link"/>
    <child link="foo"/>
  </joint>
</robot>''')

    def test_default_param_override(self):
        self.assert_matches(self.quick_xacro('''
<robot xmlns:xacro="http://www.ros.org/wiki/xacro">
  <xacro:macro name="fixed_link" params="parent_link:=base_link child_link *joint_pose">
    <link name="${child_link}"/>
    <joint name="${child_link}_joint" type="fixed">
      <xacro:insert_block name="joint_pose" />
      <parent link="${parent_link}"/>
      <child link="${child_link}" />
    </joint>
  </xacro:macro>
  <xacro:fixed_link child_link="foo" parent_link="bar">
    <origin xyz="0 0 0" rpy="0 0 0" />
  </xacro:fixed_link >
</robot>'''), '''
<robot>
  <link name="foo"/>
  <joint name="foo_joint" type="fixed">
    <origin rpy="0 0 0" xyz="0 0 0"/>
    <parent link="bar"/>
    <child link="foo"/>
  </joint>
</robot>''')

    def test_param_missing(self):
        self.assertRaises(xacro.XacroException, self.quick_xacro, '''
<robot xmlns:xacro="http://www.ros.org/wiki/xacro">
  <xacro:macro name="fixed_link" params="parent_link child_link *joint_pose">
    <link name="${child_link}"/>
    <joint name="${child_link}_joint" type="fixed">
      <xacro:insert_block name="joint_pose" />
      <parent link="${parent_link}"/>
      <child link="${child_link}" />
    </joint>
  </xacro:macro>
  <xacro:fixed_link child_link="foo">
    <origin xyz="0 0 0" rpy="0 0 0" />
  </xacro:fixed_link >
</robot>''')

    def test_default_arg(self):
        self.assert_matches(self.quick_xacro('''
<robot xmlns:xacro="http://www.ros.org/wiki/xacro">
  <xacro:arg name="foo" default="2"/>
  <link name="my_link">
    <origin xyz="0 0 $(arg foo)"/>
  </link>
</robot>
'''), '''
<robot>
  <link name="my_link">
    <origin xyz="0 0 2"/>
  </link>
</robot>''')

    def test_default_arg_override(self):
        self.assert_matches(self.quick_xacro('''
<robot xmlns:xacro="http://www.ros.org/wiki/xacro">
  <xacro:arg name="foo" default="2"/>
  <link name="my_link">
    <origin xyz="0 0 $(arg foo)"/>
  </link>
</robot>
''', ['foo:=4']), '''
<robot>
  <link name="my_link">
    <origin xyz="0 0 4"/>
  </link>
</robot>''')

    def test_default_arg_missing(self):
        self.assertRaises(Exception, self.quick_xacro, '''
<a xmlns:xacro="http://www.ros.org/wiki/xacro">
  <a arg="$(arg foo)"/>
</a>
''')

    def test_default_arg_empty(self):
        self.assert_matches(self.quick_xacro('''
<a xmlns:xacro="http://www.ros.org/wiki/xacro">
<xacro:arg name="foo" default=""/>$(arg foo)</a>'''), '''<a/>''')

    def test_arg_function(self):
        self.assert_matches(self.quick_xacro('''
<a xmlns:xacro="http://www.ros.org/wiki/xacro">
<xacro:arg name="foo" default="bar"/>${xacro.arg('foo')}</a>'''), '<a>bar</a>')

    def test_broken_include_error_reporting(self):
        self.assertRaises(xml.parsers.expat.ExpatError, self.quick_xacro,
        '''<a xmlns:xacro="http://www.ros.org/wiki/xacro">
           <xacro:include filename="broken.xacro"/></a>''')
        self.assertEqual(xacro.filestack, [None, './broken.xacro'])

    def test_broken_input_doesnt_create_empty_output_file(self):
        # run xacro on broken input file to make sure we don't create an
        # empty output file
        tmp_dir_name = tempfile.mkdtemp()  # create directory we can trash
        output_path = os.path.join(tmp_dir_name, "should_not_exist")
        self.run_xacro('broken.xacro', '-o', output_path)

        output_file_created = os.path.isfile(output_path)
        shutil.rmtree(tmp_dir_name)  # clean up after ourselves

        self.assertFalse(output_file_created)

    def test_create_subdirs(self):
        # run xacro to create output file in non-existent directory
        # to make sure this directory will be created by xacro
        tmp_dir_name = tempfile.mkdtemp()  # create directory we can trash
        shutil.rmtree(tmp_dir_name)  # ensure directory is removed
        output_path = os.path.join(tmp_dir_name, "out")
        self.run_xacro('include1.xml', '-o', output_path)

        output_file_created = os.path.isfile(output_path)
        shutil.rmtree(tmp_dir_name)  # clean up after ourselves

        self.assertTrue(output_file_created)

    def test_iterable_literals_plain(self):
        self.assert_matches(self.quick_xacro('''
<a xmlns:xacro="http://www.ros.org/wiki/xacro">
  <xacro:property name="l" value="[0, 1+1, 2]"/>
  <xacro:property name="t" value="(0,1+1,2)"/>
  <xacro:property name="d" value="{'a':0, 'b':1+1, 'c':2}"/>
  <a list="${l}" tuple="${t}" dict="${d}"/>
</a>'''), '''
<a>
  <a list="[0, 1+1, 2]" tuple="(0,1+1,2)" dict="{'a':0, 'b':1+1, 'c':2}"/>
</a>''')

    def test_iterable_literals_eval(self):
        self.assert_matches(self.quick_xacro('''
<a xmlns:xacro="http://www.ros.org/wiki/xacro">
  <xacro:property name="l" value="${[0, 1+1, 2]}"/>
  <xacro:property name="t" value="${(0,1+1,2)}"/>
  <xacro:property name="d" value="${dict(a=0, b=1+1, c=2)}"/>
  <a list="${l}" tuple="${t}" dict="${d}"/>
</a>'''), '''
<a>
  <a list="[0, 2, 2]" tuple="(0, 2, 2)" dict="{'a': 0, 'c': 2, 'b': 2}"/>
</a>''')

    def test_literals_eval(self):
        self.assert_matches(self.quick_xacro('''
<a xmlns:xacro="http://www.ros.org/wiki/xacro">
  <xacro:property name="f" value="1.23"/>
  <xacro:property name="i" value="123"/>
  <xacro:property name="s" value="1_2_3"/>
  float=${f+1} int=${i+1} string=${s}
</a>'''), '''
<a>
  float=2.23 int=124 string=1_2_3
</a>''')

    def test_enforce_xacro_ns(self):
        self.assert_matches(self.quick_xacro('''
<a xmlns:xacro="http://www.ros.org/wiki/xacro">
  <arg name="foo" value="bar"/>
  <include filename="foo"/>
</a>''', xacro_ns=False), '''
<a>
  <arg name="foo" value="bar"/>
  <include filename="foo"/>
</a>''')

    def test_issue_68_numeric_arg(self):
        # If a property is assigned from a substitution arg, then this properties' value was
        # no longer converted to a python type, so that e.g. 0.5 remained u'0.5'.
        # If this property is then used in a numerical expression an exception is thrown.
        self.assert_matches(self.quick_xacro('''
<a xmlns:xacro="http://www.ros.org/wiki/xacro">
  <xacro:arg name="foo" default="0.5"/>
  <xacro:property name="prop" value="$(arg foo)" />
  <a prop="${prop-0.3}"/>
</a>
'''), '''
<a>
  <a prop="0.2"/>
</a>''')

    def test_transitive_arg_evaluation(self):
        self.assert_matches(self.quick_xacro('''
<a xmlns:xacro="http://www.ros.org/wiki/xacro">
  <xacro:arg name="foo" default="0.5"/>
  <xacro:arg name="bar" default="$(arg foo)"/>
  <xacro:property name="prop" value="$(arg bar)" />
  <a prop="${prop-0.3}"/>
</a>
'''), '''
<a>
  <a prop="0.2"/>
</a>''')

    def test_macro_name_with_colon(self):
        src = '''<a xmlns:xacro="http://www.ros.org/wiki/xacro">
        <xacro:macro name="xacro:my_macro"><foo/></xacro:macro>
        <xacro:my_macro/>
        </a>'''
        res = '''<a><foo/></a>'''
        with capture_stderr(self.quick_xacro, src) as (result, output):
            self.assert_matches(result, res)
            self.assertTrue("macro names must not contain prefix 'xacro:'" in output)

    def test_overwrite_globals(self):
        src = '''<a xmlns:xacro="http://www.ros.org/wiki/xacro">
        <xacro:property name="pi"  value="3.14"/></a>'''
        with capture_stderr(self.quick_xacro, src) as (result, output):
            self.assert_matches(result, '<a/>')
            self.assertTrue(output)

    def test_no_double_evaluation(self):
        src = '''
<a xmlns:xacro="http://www.ros.org/xacro">
  <xacro:macro name="foo" params="a b:=${a} c:=$${a}"> a=${a} b=${b} c=${c} </xacro:macro>
  <xacro:property name="a" value="1"/>
  <xacro:property name="d" value="$${a}"/>
  <d d="${d}"><xacro:foo a="2"/></d>
</a>'''
        res = '''<a><d d="${a}"> a=2 b=1 c=${a} </d></a>'''
        self.assert_matches(self.quick_xacro(src), res)

    def test_property_forwarding(self):
        src = '''<a xmlns:xacro="http://www.ros.org/wiki/xacro">
        <xacro:property name="arg" value="42"/>
        <xacro:macro name="foo" params="arg:=^%s">${arg}</xacro:macro>
        <xacro:foo/>
        </a>'''
        res = '''<a>%s</a>'''
        self.assert_matches(self.quick_xacro(src % ''), res % '42')
        self.assert_matches(self.quick_xacro(src % '|'), res % '42')
        self.assert_matches(self.quick_xacro(src % '|6'), res % '42')

    def test_extension_in_expression(self):
        src = '''<a xmlns:xacro="http://www.ros.org/wiki/xacro">${2*'$(arg var)'}</a>'''
        res = '''<a>%s</a>'''
        self.assert_matches(self.quick_xacro(src, ['var:=xacro']), res % (2 * 'xacro'))

    def test_expression_in_extension(self):
        src = '''<a xmlns:xacro="http://www.ros.org/wiki/xacro">$(arg ${'v'+'ar'})</a>'''
        res = '''<a>%s</a>'''
        self.assert_matches(self.quick_xacro(src, ['var:=xacro']), res % 'xacro')

    def test_target_namespace(self):
        src = '''<a xmlns:xacro="http://www.ros.org/wiki/xacro" xacro:targetNamespace="http://www.ros.org"/>'''
        res = '''<a xmlns="http://www.ros.org"/>'''
        self.assert_matches(self.quick_xacro(src), res)

    def test_target_namespace_only_from_root(self):
        src = '''<a xmlns:xacro="http://www.ros.org/wiki/xacro"><b xacro:targetNamespace="http://www.ros.org"/></a>'''
        res = '''<a><b/></a>'''
        self.assert_matches(self.quick_xacro(src), res)

    def test_message_functions(self):
        src = '''<a xmlns:xacro="http://www.ros.org/wiki/xacro">${{xacro.{f}('colored', 'text', 2, 3.14)}}</a>'''
        res = '''<a/>'''
        for f in ['message', 'warning', 'error']:
          with capture_stderr(self.quick_xacro, src.format(f=f)) as (result, output):
              self.assert_matches(result, res)
              self.assertTrue('colored text 2 3.14' in output)
        self.assertRaises(xacro.XacroException, self.quick_xacro, src.format(f='fatal'))

    def test_error_reporting(self):
        src = '''<a xmlns:xacro="http://www.ros.org/wiki/xacro">
        <xacro:include filename="raise.xacro"/>
        <xacro:outer/>
        </a>'''
        with self.assertRaises(xacro.XacroException):
            self.quick_xacro(src)
        with capture_stderr(xacro.print_location) as (_, output):
            expected = '''when instantiating macro: inner ({file})
instantiated from: outer ({file})
in file: string
'''.format(file="./raise.xacro")
            self.assertEqual(output, expected)

    def test_xml_namespace_lifting(self):
        src = '''<a xmlns:xacro="http://www.ros.org/wiki/xacro" xmlns:a="http://www.ros.org/a">
  <xacro:macro name="test">
    <xacro:include filename="namespace.xml"></xacro:include>
  </xacro:macro>
  <xacro:test />
</a>'''
        res = '''<a xmlns:a="http://www.ros.org/a" xmlns:b="http://www.ros.org/b" />'''
        self.assert_matches(self.quick_xacro(src), res)

    def test_comments(self):
        original = '<!-- ${name} -->'
        processed = '<!-- foo -->'
        enabler = '<!-- xacro:eval-comments{suffix} -->'
        disabler = enabler.format(suffix=":off")

        src = '''<a xmlns:xacro="http://www.ros.org/wiki/xacro">
        <xacro:property name="name" value="foo"/>
        {enabler}{comment}{text}{comment}</a>'''
        result = '<a>{c1}{text}{c2}</a>'
        for enable, suffix, text in itertools.product([False, True], ["", ":on", ":off"], ["", " ", " text ", "<tag/>", disabler]):
          src_params = dict(comment=original, text=text,
                            enabler=enabler.format(suffix=suffix) if enable else "")
          enabled = enable and suffix != ":off"
          res_params = dict(c1=processed if enabled else original, text="" if text == disabler else text,
                            c2=processed if enabled and not text.strip() and text != disabler else original)
          try:
            self.assert_matches(self.quick_xacro(src.format(**src_params)), result.format(**res_params))
          except AssertionError as e:
            print("When evaluating\n{}".format(src.format(**src_params)))
            raise

    def test_print_location(self):
        src = '''<a xmlns:xacro="http://www.ros.org/wiki/xacro">
        <xacro:macro name="scope"><xacro:include filename="location.xacro"/></xacro:macro>
        <xacro:scope/>
        </a>'''
        res = '''<a/>'''
        with capture_stderr(self.quick_xacro, src) as (result, output):
            self.assert_matches(result, res)
            self.assertTrue(output == '''when instantiating macro: scope (???)
in file: ./location.xacro
included from: string
''')

    def test_redefine_global_symbol(self):
        src = '''<a xmlns:xacro="http://www.ros.org/wiki/xacro">
        <xacro:property name="str" value="sin"/>
        ${str}</a>'''
        res = '''<a>sin</a>'''
        with capture_stderr(self.quick_xacro, src) as (result, output):
            self.assert_matches(result, res)
            self.assertTrue("redefining global symbol: str" in output)

    def test_include_lazy(self):
        doc = ('''<a xmlns:xacro="http://www.ros.org/xacro">
        <xacro:if value="false"><xacro:include filename="non-existent"/></xacro:if></a>''')
        self.assert_matches(self.quick_xacro(doc), '''<a/>''')

    def test_issue_63_fixed_with_inorder_processing(self):
        self.assert_matches(self.quick_xacro('''
<a xmlns:xacro="http://www.ros.org/wiki/xacro">
  <xacro:arg name="has_stuff" default="false"/>
  <xacro:if value="$(arg has_stuff)">
    <xacro:include file="$(find nonexistent_package)/stuff.urdf" />
  </xacro:if>
</a>'''), '<a/>')

    # https://github.com/ros/xacro/issues/307
    def test_property_resolution_with_namespaced_include(self):
      src = '''<a version="1.0" xmlns:xacro="http://www.ros.org/wiki/xacro">
  <xacro:include filename="./include2.xacro" ns="B"/>
  <xacro:property name="ext" value="main"/>
  <xacro:property name="var" value="main"/>
  <xacro:B.bar arg="${ext}"/>
  <xacro:B.bar arg="${var}"/>
  <xacro:B.bar arg="${inner}"/>
</a>'''
      res = '''<a version="1.0">
  <a arg="main" ext="main" var="2"/>
  <a arg="2" ext="main" var="2"/>
  <a arg="int" ext="main" var="2"/>
</a>'''
      self.assert_matches(self.quick_xacro(src), res)

    def test_include_from_macro(self):
        src = '''
    <a xmlns:xacro="http://www.ros.org/xacro">
      <xacro:macro name="foo" params="file:=include1.xml"><xacro:include filename="${file}"/></xacro:macro>
      <xacro:foo/>
      <xacro:foo file="${xacro.abs_filename('include1.xml')}"/>
      <xacro:include filename="subdir/foo.xacro"/>
      <xacro:foo file="$(cwd)/subdir/include1.xml"/>
    </a>'''
        res = '''<a><inc1/><inc1/><subdir_inc1/><subdir_inc1/></a>'''
        self.assert_matches(self.quick_xacro(src), res)

    def test_namespace_propagation(self):
        src = '''<a xmlns:xacro="http://www.ros.org/wiki/xacro">
          <xacro:include filename="include3.xacro" ns="C"/><xacro:C.foo/></a>'''
        res = '''<a><inc3 included="inner"/><inner/></a>'''
        self.assert_matches(self.quick_xacro(src), res)

    def test_dotify(self):
      src = '''
    <a xmlns:xacro="http://www.ros.org/xacro">
      <xacro:property name="settings" value="${xacro.dotify(dict(a=1, b=2))}"/>
      ${settings.a + settings.b}
    </a>'''
      res = '''<a>3</a>'''
      self.assert_matches(self.quick_xacro(src), res)

    def test_property_scope_parent_namespaced(self):
        src = '''<a xmlns:xacro="http://www.ros.org/wiki/xacro">
  <xacro:property name="prop" value="root"/>
  <root prop="${prop}"/>

  <xacro:include filename="A.xacro" ns="A"/>
  <root prop="${prop}" A.prop="${A.prop}" A.B.prop="${A.B.prop}" />

  <xacro:A.B.set/>
  <root prop="${prop}"/>
</a>'''
        res = '''<a>
  <root prop="root"/>
  <A prop="B"/>
  <root A.B.prop="b" A.prop="B" prop="root"/>
  <root prop="macro"/>
</a>'''
        self.assert_matches(self.quick_xacro(src), res)

    def test_yaml_support(self):
        src = '''
<a xmlns:xacro="http://www.ros.org/wiki/xacro">
  <xacro:property name="settings" value="${xacro.load_yaml('settings.yaml')}"/>
  <xacro:property name="type" value="$(arg type)"/>
  <xacro:include filename="${settings['arms'][type]['file']}"/>
  <xacro:call macro="${settings['arms'][type]['macro']}"/>
</a>'''
        res = '''<a><{tag}/></a>'''
        for i in ['inc1', 'inc2']:
            self.assert_matches(self.quick_xacro(src, cli=['type:=%s' % i]),
                                res.format(tag=i))

    def test_yaml_support_dotted(self):
        src = '''
<a xmlns:xacro="http://www.ros.org/wiki/xacro">
  <xacro:property name="settings" value="${xacro.load_yaml('settings.yaml')}"/>
  <xacro:property name="type" value="$(arg type)"/>
  <xacro:include filename="${settings.arms[type].file}"/>
  <xacro:call macro="${settings.arms[type].macro}"/>
</a>'''
        res = '''<a><{tag}/></a>'''
        for i in ['inc1', 'inc2']:
            self.assert_matches(self.quick_xacro(src, cli=['type:=%s' % i]),
                                res.format(tag=i))

    def test_yaml_support_dotted_key_error(self):
        src = '''
<a xmlns:xacro="http://www.ros.org/wiki/xacro">
  <xacro:property name="settings" value="${xacro.load_yaml('settings.yaml')}"/>
  <xacro:property name="bar" value="${settings.baz}"/>
  ${bar}
</a>'''
        self.assertRaises(xacro.XacroException, self.quick_xacro, src)

    def test_yaml_support_dotted_arith(self):
        src = '''
<a xmlns:xacro="http://www.ros.org/wiki/xacro">
  <xacro:property name="settings" value="${xacro.load_yaml('settings.yaml')}"/>
  <xacro:property name="bar" value="${settings.arms.inc2.props.port + 1}"/>
  ${bar}
</a>'''
        res = '''<a>4243</a>'''
        self.assert_matches(self.quick_xacro(src), res)

    def test_yaml_support_key_in_dict(self):
        src = '''
<a xmlns:xacro="http://www.ros.org/wiki/xacro">
  <xacro:property name="settings" value="${xacro.load_yaml('settings.yaml')}"/>
  ${'arms' in settings} ${'baz' in settings}
</a>'''
        res = '''<a>True False</a>'''
        self.assert_matches(self.quick_xacro(src), res)

    def test_yaml_support_list_of_x(self):
        src = '''
    <a xmlns:xacro="http://www.ros.org/wiki/xacro">
      <xacro:property name="l" value="${xacro.load_yaml('list.yaml')}"/>
      ${l[0][1]} ${l[1][0]} ${l[2].a.A} ${l[2].a.B[0]} ${l[2].a.B[1]} ${l[2].b[0]}
    </a>'''
        res = '''<a>A2 B1 1 2 3 4</a>'''
        self.assert_matches(self.quick_xacro(src), res)

    def test_yaml_support_dotted_list_iterator(self):
        src = '''
    <a xmlns:xacro="http://www.ros.org/wiki/xacro">
      ${[2*item.val.x for item in xacro.load_yaml('list2.yaml')]}
    </a>'''
        res = '''<a>[2, 4]</a>'''
        self.assert_matches(self.quick_xacro(src), res)

    def test_yaml_custom_constructors(self):
        src = '''
<a xmlns:xacro="http://www.ros.org/wiki/xacro">
  <xacro:property name="values" value="${xacro.load_yaml('constructors.yaml')}"/>
  <values a="${values.a}" b="${values.b}" c="${values.c}"/>
</a>'''
        res = '''<a><values a="{}" b="{}" c="42"/></a>'''.format(math.pi, 0.5*math.pi)
        self.assert_matches(self.quick_xacro(src), res)

    def test_yaml_custom_constructors_illegal_expr(self):
        for file in ['constructors_bad1.yaml', 'constructors_bad2.yaml']:
          src = '''
<a xmlns:xacro="http://www.ros.org/wiki/xacro">
  <xacro:property name="values" value="${{xacro.load_yaml({file})}}"/>
  <values a="${{values.a}}" />
</a>'''
        self.assertRaises(xacro.XacroException, self.quick_xacro, src.format(file=file))

<<<<<<< HEAD
    def test_xacro_exist_required(self):
        src = '''
<a xmlns:xacro="http://www.ros.org/wiki/xacro">
  <xacro:include filename="non-existent.xacro"/>
</a>'''
        self.assertRaises(xacro.XacroException, self.quick_xacro, src)

    def test_xacro_exist_optional(self):
        src = '''
<a xmlns:xacro="http://www.ros.org/wiki/xacro">
  <xacro:include filename="non-existent.xacro" optional="True"/>
</a>'''
        res = '''<a></a>'''
        self.assert_matches(self.quick_xacro(src), res)
=======
    def test_yaml_hasattr_support(self):
        yaml = xacro.load_yaml('settings.yaml')
        self.assertTrue(hasattr(yaml, 'arms'))
        self.assertFalse(hasattr(yaml, 'this_key_does_not_exist'))
>>>>>>> e2ba976b

    def test_macro_default_param_evaluation_order(self):
        src = '''<a xmlns:xacro="http://www.ros.org/wiki/xacro">
<xacro:macro name="foo" params="arg:=${2*foo}">
    <xacro:property name="foo" value="-"/>
    <f val="${arg}"/>
</xacro:macro>
<xacro:property name="foo" value="${3*7}"/>
<xacro:foo/>
<xacro:property name="foo" value="*"/>
<xacro:foo/>
</a>'''
        res = '''<a>
<f val="42"/><f val="**"/></a>'''
        self.assert_matches(self.quick_xacro(src), res)

    def test_default_property(self):
        src = '''
        <a xmlns:xacro="http://www.ros.org/xacro">
            <xacro:property name="prop" default="false"/>
            <xacro:unless value="${prop}">
                <foo/>
                <xacro:property name="prop" value="true"/>
            </xacro:unless>

            <!-- second foo should be ignored -->
            <xacro:unless value="${prop}">
                <foo/>
                <xacro:property name="prop" value="true"/>
            </xacro:unless>
        </a>'''
        res = '''<a><foo/></a>'''
        self.assert_matches(self.quick_xacro(src), res)

    def test_unicode_literal_parsing(self):
        src = '''<a xmlns:xacro="http://www.ros.org/wiki/xacro">🍔 </a>'''
        self.assert_matches(self.quick_xacro(src), '''<a>🍔 </a>''')

    def test_unicode_property(self):
        src = '''<a xmlns:xacro="http://www.ros.org/wiki/xacro">
<xacro:property name="burger" value="🍔"/>
${burger}</a>'''
        res = '''<a>🍔</a>'''
        self.assert_matches(self.quick_xacro(src), res)

    def test_unicode_property_attribute(self):
        src = '''<a xmlns:xacro="http://www.ros.org/wiki/xacro">
<xacro:property name="burger" value="🍔"/>
<b c="${burger}"/></a>'''
        res = '''<a><b c="🍔"/></a>'''
        self.assert_matches(self.quick_xacro(src), res)

    def test_unicode_property_block(self):
        src = '''<a xmlns:xacro="http://www.ros.org/wiki/xacro">
<xacro:property name="burger">
🍔
</xacro:property>
<xacro:insert_block name="burger"/></a>'''
        res = '''<a>🍔</a>'''
        self.assert_matches(self.quick_xacro(src), res)

    def test_unicode_conditional(self):
        src = '''<a xmlns:xacro="http://www.ros.org/wiki/xacro">
<xacro:property name="burger" value="🍔"/>
<xacro:if value="${burger == u'🍔'}">
🍟
</xacro:if>
</a>'''
        res = '''<a>🍟</a>'''
        self.assert_matches(self.quick_xacro(src), res)

    def test_unicode_macro(self):
        src = '''<a xmlns:xacro="http://www.ros.org/wiki/xacro">
<xacro:macro name="burger" params="how_many">
${u'🍔' * how_many}
</xacro:macro>
<xacro:burger how_many="4"/>
</a>'''
        res = '''<a>🍔🍔🍔🍔</a>'''
        self.assert_matches(self.quick_xacro(src), res)

    def test_unicode_file(self):
        # run the full xacro processing pipeline on a file with
        # unicode characters in it and make sure the output is correct
        test_dir = os.path.abspath(os.path.dirname(__file__))
        input_path = os.path.join(test_dir, 'emoji.xacro')
        tmp_dir_name = tempfile.mkdtemp()  # create directory we can trash
        output_path = os.path.join(tmp_dir_name, "out.xml")
        self.run_xacro(input_path, '-o', output_path)
        self.assertTrue(os.path.isfile(output_path))
        self.assert_matches(xml.dom.minidom.parse(output_path), '''<robot>🍔</robot>''')
        shutil.rmtree(tmp_dir_name)  # clean up after ourselves

    def test_invalid_syntax(self):
        self.assertRaises(xacro.XacroException, self.quick_xacro, '<a>a${</a>')
        self.assertRaises(xacro.XacroException, self.quick_xacro, '<a>${b</a>')
        self.assertRaises(xacro.XacroException, self.quick_xacro, '<a>${{}}</a>')
        self.assertRaises(xacro.XacroException, self.quick_xacro, '<a>a$(</a>')
        self.assertRaises(xacro.XacroException, self.quick_xacro, '<a>$(b</a>')

    def test_invalid_property_definitions(self):
        template = '<a xmlns:xacro="http://www.ros.org/wiki/xacro"><xacro:property name="p" {} /> ${{p}} </a>'

        def check(attributes, expected, **kwargs):
            with subTest(msg='Checking ' + attributes):
                with self.assertRaises(xacro.XacroException) as cm:
                    self.quick_xacro(template.format(attributes), **kwargs)
                self.assertEqual(str(cm.exception), expected)

        expected = 'Property attributes default, value, and remove are mutually exclusive: p'
        check('value="" default=""', expected)
        check('value="" remove="true"', expected)
        check('default="" remove="true"', expected)
        self.assert_matches(self.quick_xacro(template.format('default="42" remove="false"')), '<a>42</a>')

    def test_remove_property(self):
        src = '''<a xmlns:xacro="http://www.ros.org/wiki/xacro">
  <xacro:property name="p" default="1st" />
  <xacro:property name="p" remove="true" />
  <xacro:property name="p" default="2nd" />
  ${p}</a>'''
        self.assert_matches(self.quick_xacro(src), '<a>2nd</a>')


if __name__ == '__main__':
    unittest.main()<|MERGE_RESOLUTION|>--- conflicted
+++ resolved
@@ -1514,27 +1514,25 @@
 </a>'''
         self.assertRaises(xacro.XacroException, self.quick_xacro, src.format(file=file))
 
-<<<<<<< HEAD
-    def test_xacro_exist_required(self):
-        src = '''
-<a xmlns:xacro="http://www.ros.org/wiki/xacro">
-  <xacro:include filename="non-existent.xacro"/>
-</a>'''
-        self.assertRaises(xacro.XacroException, self.quick_xacro, src)
-
-    def test_xacro_exist_optional(self):
-        src = '''
-<a xmlns:xacro="http://www.ros.org/wiki/xacro">
-  <xacro:include filename="non-existent.xacro" optional="True"/>
-</a>'''
-        res = '''<a></a>'''
-        self.assert_matches(self.quick_xacro(src), res)
-=======
     def test_yaml_hasattr_support(self):
         yaml = xacro.load_yaml('settings.yaml')
         self.assertTrue(hasattr(yaml, 'arms'))
         self.assertFalse(hasattr(yaml, 'this_key_does_not_exist'))
->>>>>>> e2ba976b
+
+    def test_xacro_exist_required(self):
+        src = '''
+<a xmlns:xacro="http://www.ros.org/wiki/xacro">
+  <xacro:include filename="non-existent.xacro"/>
+</a>'''
+        self.assertRaises(xacro.XacroException, self.quick_xacro, src)
+
+    def test_xacro_exist_optional(self):
+        src = '''
+<a xmlns:xacro="http://www.ros.org/wiki/xacro">
+  <xacro:include filename="non-existent.xacro" optional="True"/>
+</a>'''
+        res = '''<a></a>'''
+        self.assert_matches(self.quick_xacro(src), res)
 
     def test_macro_default_param_evaluation_order(self):
         src = '''<a xmlns:xacro="http://www.ros.org/wiki/xacro">
