--- conflicted
+++ resolved
@@ -1180,7 +1180,15 @@
         res = '''<a>4243</a>'''
         self.assert_matches(self.quick_xacro(src), res)
 
-<<<<<<< HEAD
+    def test_yaml_support_key_in_dict(self):
+        src = '''
+<a xmlns:xacro="http://www.ros.org/wiki/xacro">
+  <xacro:property name="settings" value="${load_yaml('settings.yaml')}"/>
+  ${'arms' in settings} ${'baz' in settings}
+</a>'''
+        res = '''<a>True False</a>'''
+        self.assert_matches(self.quick_xacro(src), res)
+
     def test_xacro_exist_required(self):
         src = '''
 <a xmlns:xacro="http://www.ros.org/wiki/xacro">
@@ -1194,15 +1202,6 @@
   <xacro:include filename="non-existent.xacro" optional="True"/>
 </a>'''
         res = '''<a></a>'''
-=======
-    def test_yaml_support_key_in_dict(self):
-        src = '''
-<a xmlns:xacro="http://www.ros.org/wiki/xacro">
-  <xacro:property name="settings" value="${load_yaml('settings.yaml')}"/>
-  ${'arms' in settings} ${'baz' in settings}
-</a>'''
-        res = '''<a>True False</a>'''
->>>>>>> 07d94f24
         self.assert_matches(self.quick_xacro(src), res)
 
     def test_macro_default_param_evaluation_order(self):
