--- conflicted
+++ resolved
@@ -403,7 +403,6 @@
   <tag badness="${1/x}"/>
 </robot>''')
 
-<<<<<<< HEAD
     def test_pr2(self):
         # run xacro on the pr2 tree snapshot
         if os.system("python ../xacro.py robots/pr2/pr2.urdf.xacro > /tmp/xacro_test_pr2_1.11.4.xml"):
@@ -412,7 +411,7 @@
             xml_matches(
                 xml.dom.minidom.parse("robots/pr2/pr2_1.11.4.xml"),
                 xml.dom.minidom.parse("/tmp/xacro_test_pr2_1.11.4.xml")))
-=======
+
     def test_default_param(self):
         self.assertTrue(
             xml_matches(
@@ -482,5 +481,4 @@
   <xacro:fixed_link child_link="foo">
     <origin xyz="0 0 0" rpy="0 0 0" />
   </xacro:fixed_link >
-</robot>''')
->>>>>>> 2f121d20
+</robot>''')