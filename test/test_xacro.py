--- conflicted
+++ resolved
@@ -1136,21 +1136,6 @@
             self.assert_matches(self.quick_xacro(src, cli=['type:=%s' % i]),
                                 res.format(tag=i))
 
-<<<<<<< HEAD
-    def test_xacro_exist_required(self):
-        src = '''
-<a xmlns:xacro="http://www.ros.org/wiki/xacro">
-  <xacro:include filename="non-existent.xacro"/>
-</a>'''
-        self.assertRaises(xacro.XacroException, self.quick_xacro, src)
-
-    def test_xacro_exist_optional(self):
-        src = '''
-<a xmlns:xacro="http://www.ros.org/wiki/xacro">
-  <xacro:include filename="non-existent.xacro" optional="True"/>
-</a>'''
-        res = '''<a></a>'''
-=======
     def test_yaml_support_dotted(self):
         src = '''
 <a xmlns:xacro="http://www.ros.org/wiki/xacro">
@@ -1181,7 +1166,21 @@
   ${bar}
 </a>'''
         res = '''<a>4243</a>'''
->>>>>>> 2beb6931
+        self.assert_matches(self.quick_xacro(src), res)
+
+    def test_xacro_exist_required(self):
+        src = '''
+<a xmlns:xacro="http://www.ros.org/wiki/xacro">
+  <xacro:include filename="non-existent.xacro"/>
+</a>'''
+        self.assertRaises(xacro.XacroException, self.quick_xacro, src)
+
+    def test_xacro_exist_optional(self):
+        src = '''
+<a xmlns:xacro="http://www.ros.org/wiki/xacro">
+  <xacro:include filename="non-existent.xacro" optional="True"/>
+</a>'''
+        res = '''<a></a>'''
         self.assert_matches(self.quick_xacro(src), res)
 
     def test_macro_default_param_evaluation_order(self):
