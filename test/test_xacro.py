--- conflicted
+++ resolved
@@ -308,16 +308,10 @@
 
     def test_parse_macro_arg(self):
         for forward in ['', '^', '^|']:
-<<<<<<< HEAD
-            defaults = ['', "f('some string','some other')", "f('a b')"]
-            if forward == '^':
-                defaults = ['']
-=======
             defaults = ['', "'single quoted'", '"double quoted"', '${2 * (prop_with_spaces + 1)}', '$(substitution arg)',
                         "anything~w/o~space-'space allowed in quotes'(\"as here too\")", 'unquoted']
             if forward == '^':
                 defaults = ['']  # default allowed allowed afer ^|
->>>>>>> 68a40b00
             for default in defaults:
                 seps = ['=', ':='] if forward or default else ['']
                 for sep in seps:
